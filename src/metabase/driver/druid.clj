--- conflicted
+++ resolved
@@ -92,16 +92,9 @@
            {:field-type :metric, :base-type :FloatField}
            {:field-type :dimension, :base-type :TextField})))
 
-<<<<<<< HEAD
 (defn- describe-table [database table]
   (let [details                      (:details database)
-        {:keys [dimensions metrics]} (GET (details->url details "/druid/v2/datasources/" (:name table) "?interval=-5000/5000"))]
-=======
-(defn- describe-table [table]
-  (let [details                      (:details (table/database table))
         {:keys [dimensions metrics]} (GET (details->url details "/druid/v2/datasources/" (:name table) "?interval=1900-01-01/2100-01-01"))]
->>>>>>> 422780a3
-    (clojure.pprint/pprint dimensions)
     {:schema nil
      :name   (:name table)
      :fields (set (concat

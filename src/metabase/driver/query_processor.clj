--- conflicted
+++ resolved
@@ -178,18 +178,9 @@
 
 ;; ### LIMIT-MAX-RESULT-ROWS
 
-<<<<<<< HEAD
 (defn limit-max-result-rows
   "Limit the number of rows returned in RESULTS to `max-result-rows`.
-   (We want to do this here so we can put a hard limit on native SQL results and other ones where we couldn't add an implicit `:limit` clause)."
-=======
-(def ^:const max-result-rows
-  "Maximum number of rows the QP should ever return."
-  2000)
-
-(defn limit-max-result-rows
-  "Limit the number of rows returned in RESULTS to `max-result-rows`."
->>>>>>> eb223645
+  (We want to do this here so we can put a hard limit on native SQL results and other ones where we couldn't add an implicit `:limit` clause)."
   [results]
   {:pre [(map? results)
          (sequential? (:rows results))]}

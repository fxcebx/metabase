--- conflicted
+++ resolved
@@ -112,12 +112,8 @@
 (defendpoint GET "/:id/tables"
   "Get a list of all `Tables` in `Database`."
   [id]
-<<<<<<< HEAD
+  (read-check Database id)
   (sel :many Table :db_id id :active true (order :name)))
-=======
-  (read-check Database id)
-  (sel :many Table :db_id id (order :name)))
->>>>>>> 22911f49
 
 (defendpoint GET "/:id/idfields"
   "Get a list of all primary key `Fields` for `Database`."

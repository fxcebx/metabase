import React, { Component, PropTypes } from "react";

import FieldList from "../FieldList.jsx";
import OperatorSelector from "./OperatorSelector.jsx";

import DatePicker from "./pickers/DatePicker.jsx";
import NumberPicker from "./pickers/NumberPicker.jsx";
import SelectPicker from "./pickers/SelectPicker.jsx";
import TextPicker from "./pickers/TextPicker.jsx";

import Icon from "metabase/components/Icon.jsx";

import Query from "metabase/lib/query";
import { isDate } from "metabase/lib/schema_metadata";
import { singularize } from "metabase/lib/formatting";

import cx from "classnames";
import _ from "underscore";

export default class FilterPopover extends Component {
    constructor(props, context) {
        super(props, context);

        this.state = {
            filter: (props.isNew ? [] : props.filter)
        };

        _.bindAll(this, "setField", "clearField", "setOperator", "setValues", "setFilter", "commitFilter");
    }

    static propTypes = {
        isNew: PropTypes.bool,
        filter: PropTypes.array,
        onCommitFilter: PropTypes.func.isRequired,
        onClose: PropTypes.func.isRequired,
        tableMetadata: PropTypes.object.isRequired
    };

    commitFilter(filter) {
        this.props.onCommitFilter(filter);
        this.props.onClose();
    }

    setField(fieldId) {
        let { filter } = this.state;
        if (filter[1] !== fieldId) {
            // different field, reset the filter
            filter = [];

            // update the field
            filter[1] = fieldId;

            // default to the first operator
            let { field } = Query.getFieldTarget(filter[1], this.props.tableMetadata);
            let operator = field.valid_operators[0].name;

            filter = this._updateOperator(filter, operator);
        }
        this.setState({ filter });
    }

    setFilter(filter) {
        this.setState({ filter });
    }

    setOperator(operator) {
        let { filter } = this.state;
        if (filter[0] !== operator) {
            filter = this._updateOperator(filter, operator);
            this.setState({ filter });
        }
    }

    setValue(index, value) {
        let { filter } = this.state;
        filter[index + 2] = value;
        this.setState({ filter: filter });
    }

    setValues(values) {
        let { filter } = this.state;
        this.setState({ filter: filter.slice(0,2).concat(values) });
    }

    _updateOperator(oldFilter, operatorName) {
        let { field } = Query.getFieldTarget(oldFilter[1], this.props.tableMetadata);
        let operator = field.operators_lookup[operatorName];
        let oldOperator = field.operators_lookup[oldFilter[0]];

        // update the operator
        let filter = [operatorName, oldFilter[1]];

        if (operator) {
            for (let i = 0; i < operator.fields.length; i++) {
                if (operator.defaults && operator.defaults[i] !== undefined) {
                    filter.push(operator.defaults[i]);
                } else {
                    filter.push(undefined);
                }
            }
            if (oldOperator) {
                // copy over values of the same type
                for (let i = 0; i < oldFilter.length - 2; i++) {
                    let field = operator.multi ? operator.fields[0] : operator.fields[i];
                    let oldField = oldOperator.multi ? oldOperator.fields[0] : oldOperator.fields[i];
                    if (field && oldField && field.type === oldField.type && oldFilter[i + 2] !== undefined) {
                        filter[i + 2] = oldFilter[i + 2];
                    }
                }
            }
        }
        return filter;
    }

    isValid() {
        let { filter } = this.state;
        // has an operator name and field id
        if (filter[0] == null || !Query.isValidField(filter[1])) {
            return false;
        }
        // field/operator combo is valid
        let { field } = Query.getFieldTarget(filter[1], this.props.tableMetadata);
        let operator = field.operators_lookup[filter[0]];
        if (operator) {
            // has the mininum number of arguments
            if (filter.length - 2 < operator.fields.length) {
                return false;
            }
        }
        // arguments are non-null/undefined
        for (var i = 2; i < filter.length; i++) {
            if (filter[i] == null) {
                return false;
            }
        }

        return true;
    }

    clearField() {
        let { filter } = this.state;
        this.setState({ filter: [...filter.slice(0, 1), null, ...filter.slice(2)] });
    }

    renderPicker(filter, field) {
        let operator = field.operators_lookup[filter[0]];
        return operator && operator.fields.map((operatorField, index) => {
            let values, onValuesChange;
            let placeholder = operator.placeholders && operator.placeholders[index] || undefined;
            if (operator.multi) {
                values = this.state.filter.slice(2);
                onValuesChange = (values) => this.setValues(values);
            } else {
                values = [this.state.filter[2 + index]];
                onValuesChange = (values) => this.setValue(index, values[0]);
            }
            if (operatorField.type === "select") {
                return (
                    <SelectPicker
                        options={operatorField.values}
                        values={values}
                        onValuesChange={onValuesChange}
                        placeholder={placeholder}
                        multi={operator.multi}
                    />
                );
            } else if (operatorField.type === "text") {
                return (
                    <TextPicker
                        values={values}
                        onValuesChange={onValuesChange}
                        placeholder={placeholder}
                        multi={operator.multi}
                    />
                );
            } else if (operatorField.type === "number") {
                return (
                    <NumberPicker
                        values={values}
                        onValuesChange={onValuesChange}
                        placeholder={placeholder}
                        multi={operator.multi}
                    />
                );
            }
            return <span>not implemented {operatorField.type} {operator.multi ? "true" : "false"}</span>;
        });
    }

    render() {
        let { filter } = this.state;
        if (filter[0] === "SEGMENT" || filter[1] == undefined) {
            return (
                <div className="FilterPopover">
                    <FieldList
                        className="text-purple"
                        field={this.state.filter[1]}
                        fieldOptions={Query.getFieldOptions(this.props.tableMetadata.fields, true)}
                        segmentOptions={this.props.tableMetadata.segments && this.props.tableMetadata.segments.filter((sgmt) => sgmt.is_active === true)}
                        tableMetadata={this.props.tableMetadata}
                        onFieldChange={this.setField}
                        onFilterChange={this.commitFilter}
                    />
                </div>
            );
        } else {
            let { filter } = this.state;
            let { table, field } = Query.getFieldTarget(filter[1], this.props.tableMetadata);

            return (
                <div style={{width: 300}}>
                    <div className="FilterPopover-header text-grey-3 p1 mt1 flex align-center">
                        <a className="cursor-pointer flex align-center" onClick={this.clearField}>
                            <Icon name="chevronleft" width="18" height="18"/>
                            <h3 className="inline-block">{singularize(table.display_name)}</h3>
                        </a>
                        <h3 className="mx1">-</h3>
                        <h3 className="text-default">{field.display_name}</h3>
                    </div>
                    { isDate(field) ?
                        <DatePicker
                            filter={filter}
                            onFilterChange={this.setFilter}
                            onOperatorChange={this.setOperator}
                            tableMetadata={this.props.tableMetadata}
                        />
                    :
                        <div>
                            <OperatorSelector
                                operator={filter[0]}
                                operators={field.valid_operators}
                                onOperatorChange={this.setOperator}
                            />
                            { this.renderPicker(filter, field) }
                        </div>
                    }
                    <div className="FilterPopover-footer p1">
<<<<<<< HEAD
                        <button
                            data-ui-tag="add-filter"
                            className={cx("Button Button--purple full", { "disabled": !this.isValid() })}
                            onClick={() => this.commitFilter(this.state.filter)}
                        >
=======
                        <button className={cx("Button Button--purple full", { "disabled": !this.isValid() })} onClick={() => this.commitFilter(this.state.filter)}>
>>>>>>> 806476ff
                            {this.props.isNew ? "Add filter" : "Update filter"}
                        </button>
                    </div>
                </div>
            );
        }
    }
}

FilterPopover.propTypes = {
    tableMetadata: PropTypes.object.isRequired,
    isNew: PropTypes.bool,
    filter: PropTypes.array,
    onCommitFilter: PropTypes.func.isRequired,
    onClose: PropTypes.func.isRequired
};<|MERGE_RESOLUTION|>--- conflicted
+++ resolved
@@ -235,15 +235,11 @@
                         </div>
                     }
                     <div className="FilterPopover-footer p1">
-<<<<<<< HEAD
                         <button
                             data-ui-tag="add-filter"
                             className={cx("Button Button--purple full", { "disabled": !this.isValid() })}
                             onClick={() => this.commitFilter(this.state.filter)}
                         >
-=======
-                        <button className={cx("Button Button--purple full", { "disabled": !this.isValid() })} onClick={() => this.commitFilter(this.state.filter)}>
->>>>>>> 806476ff
                             {this.props.isNew ? "Add filter" : "Update filter"}
                         </button>
                     </div>

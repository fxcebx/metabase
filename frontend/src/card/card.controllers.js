/*global ace*/

import React from "react";
import ReactDOM from "react-dom";

import DataReference from '../query_builder/DataReference.jsx';
import GuiQueryEditor from '../query_builder/GuiQueryEditor.jsx';
import NativeQueryEditor from '../query_builder/NativeQueryEditor.jsx';
import QueryHeader from '../query_builder/QueryHeader.jsx';
import QueryVisualization from '../query_builder/QueryVisualization.jsx';
import QueryBuilderTutorial from '../tutorial/QueryBuilderTutorial.jsx';
import SavedQuestionIntroModal from "../query_builder/SavedQuestionIntroModal.jsx";

import SavedQuestionsApp from './containers/SavedQuestionsApp.jsx';

import { createStore, combineReducers } from "metabase/lib/redux";
import _ from "underscore";

import MetabaseAnalytics from "metabase/lib/analytics";
import DataGrid from "metabase/lib/data_grid";
import Query from "metabase/lib/query";
import { createQuery } from "metabase/lib/query";
import { createCard, serializeCardForUrl, deserializeCardFromUrl, cleanCopyCard, urlForCardState } from "metabase/lib/card";
import { loadTable } from "metabase/lib/table";
import { getDefaultColor } from "metabase/lib/visualization_settings";

import NotFound from "metabase/components/NotFound.jsx";

import * as reducers from './reducers';

const reducer = combineReducers(reducers);

//  Card Controllers
var CardControllers = angular.module('metabase.card.controllers', []);

CardControllers.controller('CardList', ['$scope', '$location', function($scope, $location) {
    $scope.Component = SavedQuestionsApp;
    $scope.props = {
        user: $scope.user,
        onChangeLocation: function(url) {
            $scope.$apply(() => $location.url(url));
        }
    };
    $scope.store = createStore(reducer, {});
}]);

CardControllers.controller('CardDetail', [
    '$rootScope', '$scope', '$route', '$routeParams', '$location', '$q', '$window', '$timeout', 'Card', 'Dashboard', 'Metabase', 'Revision', 'User',
    function($rootScope, $scope, $route, $routeParams, $location, $q, $window, $timeout, Card, Dashboard, Metabase, Revision, User) {
        // promise helper
        $q.resolve = function(object) {
            var deferred = $q.defer();
            deferred.resolve(object);
            return deferred.promise;
        }

        // =====  Controller local objects

        $scope.isShowingDataReference = false;

        var queryResult = null,
            databases = null,
            tables = null,
            tableMetadata = null,
            tableForeignKeys = null,
            tableForeignKeyReferences = null,
            isRunning = false,
            isEditing = false,
            isObjectDetail = false,
            isShowingTutorial = false,
            isShowingNewbModal = false,
            card = {
                name: null,
                public_perms: 0,
                display: "table",
                visualization_settings: {},
                dataset_query: {},
            },
            originalCard,
            savedCardSerialized = null;

        resetDirty();


        // =====  REACT component models

        var headerModel = {
            card: null,
            tableMetadata: null,
            fromUrl: $routeParams.from,
            cardApi: Card,
            dashboardApi: Dashboard,
            revisionApi: Revision,
            broadcastEventFn: function(eventName, value) {
                $rootScope.$broadcast(eventName, value);
            },
            onSetCardAttribute: function(attribute, value) {
                // these are the only things we let the header change
                if (attribute === "name" || attribute === "description") {
                    card[attribute] = value;
                    renderAll();
                }
            },
            notifyCardCreatedFn: function(newCard) {
                setCard(newCard, { resetDirty: true, replaceState: true });

                MetabaseAnalytics.trackEvent('QueryBuilder', 'Create Card', newCard.dataset_query.type);
            },
            notifyCardUpdatedFn: function(updatedCard) {
                setCard(updatedCard, { resetDirty: true, replaceState: true });

                MetabaseAnalytics.trackEvent('QueryBuilder', 'Update Card', updatedCard.dataset_query.type);
            },
            setQueryModeFn: function(type) {
                if (!card.dataset_query.type || type !== card.dataset_query.type) {
                    // switching to a new query type represents a brand new card & query on the given mode
                    let newCard = startNewCard(type, card.dataset_query.database);
                    setCard(newCard, {resetDirty: true, runQuery: false});
                    MetabaseAnalytics.trackEvent('QueryBuilder', 'Query Started', type);
                }
            },
            cloneCardFn: function() {
                $scope.$apply(() => {
                    delete card.id;
                    setCard(card, { setDirty: true, replaceState: false })
                });
            },
            reloadCardFn: reloadCard,
            onChangeLocation: function(url) {
                $timeout(() => $location.url(url))
            },
            toggleDataReferenceFn: toggleDataReference,
            onBeginEditing: function() {
                isEditing = true;
                renderAll();
            },
            onCancelEditing: function() {
                // reset back to our original card
                isEditing = false;
                setCard(originalCard, {resetDirty: true});
            },
            onRestoreOriginalQuery: function () {
                setCard(originalCard, {resetDirty: true});
            },
            cardIsNewFn: cardIsNew,
            cardIsDirtyFn: cardIsDirty
        };

        var editorModel = {
            isRunning: false,
            isShowingDataReference: null,
            databases: null,
            tableMetadata: null,
            tableForeignKeys: null,
            query: null,
            setQueryFn: onQueryChanged,
            setDatabaseFn: setDatabase,
            setSourceTableFn: setSourceTable,
            autocompleteResultsFn: function(prefix) {
                var apiCall = Metabase.db_autocomplete_suggestions({
                    dbId: card.dataset_query.database,
                    prefix: prefix
                });
                return apiCall.$promise;
            }
        };

        var visualizationModel = {
            card: null,
            result: null,
            databases: null,
            tableMetadata: null,
            tableForeignKeys: null,
            tableForeignKeyReferences: null,
            isRunning: false,
            runQueryFn: runQuery,
            isObjectDetail: false,
            setDisplayFn: setDisplay,
            setChartColorFn: function(color) {
                var vizSettings = card.visualization_settings;

                // if someone picks the default color then clear any color settings
                if (color === getDefaultColor()) {
                    // NOTE: this only works if setting color is the only option we allow
                    card.visualization_settings = {};

                } else {
                    // this really needs to be better
                    var lineSettings = (vizSettings.line) ? vizSettings.line : {};
                    var areaSettings = (vizSettings.area) ? vizSettings.area : {};
                    var barSettings = (vizSettings.bar) ? vizSettings.bar : {};

                    lineSettings.lineColor = color;
                    lineSettings.marker_fillColor = color;
                    lineSettings.marker_lineColor = color;
                    areaSettings.fillColor = color;
                    barSettings.color = color;

                    vizSettings.line = lineSettings;
                    vizSettings.area = areaSettings;
                    vizSettings.bar = barSettings;
                }

                renderAll();
            },
            setSortFn: function(fieldId) {
                // NOTE: we only allow this for structured type queries & we only allow sorting by a single column
                if (card.dataset_query.type === "query") {
                    var sortClause = [fieldId, "ascending"];
                    if (card.dataset_query.query.order_by &&
                        card.dataset_query.query.order_by.length > 0 &&
                        card.dataset_query.query.order_by[0].length > 0 &&
                        card.dataset_query.query.order_by[0][1] === "ascending" &&
                        Query.isSameField(card.dataset_query.query.order_by[0][0], fieldId)) {
                        // someone triggered another sort on the same column, so flip the sort direction
                        sortClause = [fieldId, "descending"];
                    }

                    // set clause
                    card.dataset_query.query.order_by = [sortClause];

                    // run updated query
                    runQuery();
                }
            },
            cellIsClickableFn: function(rowIndex, columnIndex) {
                if (!queryResult) return false;

                // lookup the coldef and cell value of the cell we are curious about
                var coldef = queryResult.data.cols[columnIndex];

                if (!coldef || !coldef.special_type) return false;

                if (coldef.table_id != null && coldef.special_type === 'id' || (coldef.special_type === 'fk' && coldef.target)) {
                    return true;
                } else {
                    return false;
                }
            },
            cellClickedFn: function(rowIndex, columnIndex, filter) {
                if (!queryResult) return false;

                // lookup the coldef and cell value of the cell we are taking action on
                var coldef = queryResult.data.cols[columnIndex],
                    value = queryResult.data.rows[rowIndex][columnIndex];

                if (coldef.special_type === "id") {
                    // action is on a PK column
                    let newCard = startNewCard("query", card.dataset_query.database);

                    newCard.dataset_query.query.source_table = coldef.table_id;
                    newCard.dataset_query.query.aggregation = ["rows"];
                    newCard.dataset_query.query.filter = ["AND", ["=", coldef.id, value]];

                    // run it
                    setCard(newCard);

                } else if (coldef.special_type === "fk") {
                    // action is on an FK column
                    let newCard = startNewCard("query", card.dataset_query.database);

                    newCard.dataset_query.query.source_table = coldef.target.table_id;
                    newCard.dataset_query.query.aggregation = ["rows"];
                    newCard.dataset_query.query.filter = ["AND", ["=", coldef.target.id, value]];

                    // run it
                    setCard(newCard);

                } else {
                    Query.addFilter(card.dataset_query.query);
                    Query.updateFilter(card.dataset_query.query, card.dataset_query.query.filter.length - 1, [filter, coldef.id, value]);
                    runQuery();
                 }
            },
            followForeignKeyFn: function(fk) {
                if (!queryResult || !fk) return false;

                // extract the value we will use to filter our new query
                var originValue;
                for (var i=0; i < queryResult.data.cols.length; i++) {
                    if (queryResult.data.cols[i].special_type === "id") {
                        originValue = queryResult.data.rows[0][i];
                    }
                }

                // action is on an FK column
                let newCard = startNewCard("query", card.dataset_query.database);

                newCard.dataset_query.query.source_table = fk.origin.table.id;
                newCard.dataset_query.query.aggregation = ["rows"];
                newCard.dataset_query.query.filter = ["AND", ["=", fk.origin.id, originValue]];

                // run it
                setCard(newCard);
            }
        };

        var dataReferenceModel = {
            Metabase: Metabase,
            closeFn: toggleDataReference,
            runQueryFn: runQuery,
            setQueryFn: onQueryChanged,
            setDatabaseFn: setDatabase,
            setSourceTableFn: setSourceTable,
            setDisplayFn: setDisplay,
            loadTableFn: loadTable
        };

        // =====  REACT render functions

        function renderHeader() {
            // ensure rendering model is up to date
            headerModel.card = angular.copy(card);
            headerModel.isEditing = isEditing;
            headerModel.originalCard = originalCard;
            headerModel.tableMetadata = tableMetadata;
            headerModel.isShowingDataReference = $scope.isShowingDataReference;

            ReactDOM.render(<QueryHeader {...headerModel}/>, document.getElementById('react_qb_header'));
        }

        function renderEditor() {
            // ensure rendering model is up to date
            editorModel.isRunning = isRunning;
            editorModel.isShowingDataReference = $scope.isShowingDataReference;
            editorModel.isShowingTutorial = isShowingTutorial;
            editorModel.databases = databases;
            editorModel.tableMetadata = tableMetadata;
            editorModel.tableForeignKeys = tableForeignKeys;
            editorModel.query = card.dataset_query;

            if (card.dataset_query && card.dataset_query.type === "native") {
                ReactDOM.render(<NativeQueryEditor {...editorModel}/>, document.getElementById('react_qb_editor'));
            } else {
                ReactDOM.render(<div className="wrapper"><GuiQueryEditor {...editorModel}/></div>, document.getElementById('react_qb_editor'));
            }
        }

        function renderVisualization() {
            // ensure rendering model is up to date
            visualizationModel.card = angular.copy(card);
            visualizationModel.result = queryResult;
            visualizationModel.databases = databases;
            visualizationModel.tableMetadata = tableMetadata;
            visualizationModel.tableForeignKeys = tableForeignKeys;
            visualizationModel.tableForeignKeyReferences = tableForeignKeyReferences;
            visualizationModel.isRunning = isRunning;
            visualizationModel.isObjectDetail = isObjectDetail;

            if (queryResult && !queryResult.error) {
                visualizationModel.downloadLink = '/api/dataset/csv?query=' + encodeURIComponent(JSON.stringify(card.dataset_query));
            } else {
                visualizationModel.downloadLink = null;
            }

            ReactDOM.render(<QueryVisualization {...visualizationModel}/>, document.getElementById('react_qb_viz'));
        }

        function renderDataReference() {
            dataReferenceModel.databases = databases;
            dataReferenceModel.query = card.dataset_query;
            ReactDOM.render(<DataReference {...dataReferenceModel}/>, document.getElementById('react_data_reference'));
        }

        let tutorialModel = {
            onClose: () => {
                isShowingTutorial = false;
                updateUrl();
                renderAll();
            }
        }

        function renderTutorial() {
            tutorialModel.isShowingTutorial = isShowingTutorial;
            ReactDOM.render(
                <span>{tutorialModel.isShowingTutorial && <QueryBuilderTutorial {...tutorialModel} /> }</span>
            , document.getElementById('react_qb_tutorial'));
        }

        let newbModalModel = {
            onClose: () => {
                isShowingNewbModal = false;
                renderAll();

                // persist the fact that this user has seen the NewbModal
                $scope.user.is_qbnewb = false;
                User.update_qbnewb({id: $scope.user.id});
            }
        }

        function renderNewbModal() {
            newbModalModel.isShowingNewbModal = isShowingNewbModal;
            React.render(
                <span>{newbModalModel.isShowingNewbModal && <SavedQuestionIntroModal {...newbModalModel} /> }</span>
            , document.getElementById('react_qbnewb_modal'));
        }

        function renderNotFound() {
<<<<<<< HEAD
            tutorialModel.isShowingTutorial = isShowingTutorial;
            ReactDOM.render(<NotFound></NotFound>, document.getElementById('react_qb_viz'));
=======
            React.render(<NotFound></NotFound>, document.getElementById('react_qb_viz'));
>>>>>>> e4277aea
        }

        var renderAll = _.debounce(function() {
            renderHeader();
            renderEditor();
            renderVisualization();
            renderDataReference();
            renderTutorial();
            renderNewbModal();
        }, 10);


        // =====  Local helper functions

        function runQuery() {
            let dataset_query = card.dataset_query;

            if (dataset_query.query) {
                Query.cleanQuery(dataset_query.query);
            }

            isRunning = true;

            updateUrl();

            renderAll();

            let startTime = new Date();
            // make our api call
            Metabase.dataset(dataset_query, function (result) {
                queryResult = result;
                isRunning = false;

                // do a quick test to see if we are meant to render and object detail view or normal results
                if(isObjectDetailQuery(card, queryResult.data)) {
                    isObjectDetail = true;

                    // TODO: there are possible cases where running a query would not require refreshing this data, but
                    // skipping that for now because it's easier to just run this each time

                    // run a query on FK origin table where FK origin field = objectDetailIdValue
                    var fkReferences = {};
                    tableForeignKeys.map(function(fk) {
                        var fkQuery = createQuery("query");
                        fkQuery.database = card.dataset_query.database;
                        fkQuery.query.source_table = fk.origin.table_id;
                        fkQuery.query.aggregation = ["count"];
                        fkQuery.query.filter = ["AND", ["=", fk.origin.id, getObjectDetailIdValue(queryResult.data)]];

                        var info = {"status": 0, "value": null},
                            promise = Metabase.dataset(fkQuery).$promise;
                        promise.then(function(result) {
                            if (result && result.status === "completed" && result.data.rows.length > 0) {
                                info["value"] = result.data.rows[0][0];
                            } else {
                                info["value"] = "Unknown";
                            }
                        }).finally(function(result) {
                            info["status"] = 1;
                            renderAll();
                        });
                        fkReferences[fk.origin.id] = info;
                    });

                    tableForeignKeyReferences = fkReferences;

                } else {
                    isObjectDetail = false;

                    // if we are display bare rows, filter out columns with preview_display = false
                    if (Query.isStructured(dataset_query) &&
                            Query.isBareRowsAggregation(dataset_query.query)) {
                        queryResult.data = DataGrid.filterOnPreviewDisplay(queryResult.data);
                    }
                }

                // try a little logic to pick a smart display for the data
                if (card.display !== "scalar" &&
                        queryResult.data.rows &&
                        queryResult.data.rows.length === 1 &&
                        queryResult.data.columns.length === 1) {
                    // if we have a 1x1 data result then this should always be viewed as a scalar
                    card.display = "scalar";

                } else if (card.display === "scalar" &&
                            queryResult.data.rows &&
                            (queryResult.data.rows.length > 1 || queryResult.data.columns.length > 1)) {
                    // any time we were a scalar and now have more than 1x1 data switch to table view
                    card.display = "table";

                } else if (dataset_query.type === "query" &&
                            dataset_query.query.aggregation &&
                            dataset_query.query.aggregation.length > 0 &&
                            dataset_query.query.aggregation[0] === "rows" &&
                            card.display !== "pin_map") {
                    // if our query aggregation is "rows" then ALWAYS set the display to "table"
                    card.display = "table";
                }

                renderAll();

            }, function (error) {
                isRunning = false;
                queryResult = { error: error, duration: new Date() - startTime };

                renderAll();
            });

            MetabaseAnalytics.trackEvent('QueryBuilder', 'Run Query', dataset_query.type);

            // HACK: prevent SQL editor from losing focus
            try { ace.edit("id_sql").focus() } catch (e) {};
        }

        function loadTableInfo(tableId) {
            if (tableMetadata && tableMetadata.id === tableId) {
                return;
            }

            tableMetadata = null;
            tableForeignKeys = null;

            loadTable(tableId).then(function (results) {
                tableMetadata = results.table;
                tableForeignKeys = results.foreignKeys;
                renderAll();
            }, function (error) {
                console.log('error getting table metadata', error);
            });
        }

        function loadDatabaseInfo(databaseId) {
            if (tables && tables[0] && tables[0].db_id === databaseId) {
                return;
            }

            tables = null;
            tableMetadata = null;

            let db = _.findWhere(databases, { id: databaseId });
            if (db && db.tables) {
                tables = db.tables;
                renderAll();
                return;
            }

            // get tables for db
            Metabase.db_tables({
                'dbId': databaseId
            }).$promise.then(function (tables_list) {
                tables = tables_list;

                renderAll();
            }, function (error) {
                console.log('error getting tables', error);
            });
        }

        // indicates that the database for the query should be changed to the given value
        // when editing, simply update the value.  otherwise, this should create a completely new card
        function setDatabase(databaseId) {
            if (databaseId !== card.dataset_query.database) {
                let existingQuery = (card.dataset_query.native) ? card.dataset_query.native.query : undefined;
                if (!isEditing) {
                    let newCard = startNewCard(card.dataset_query.type, databaseId);
                    if (existingQuery) {
                        newCard.dataset_query.native.query = existingQuery;
                    }

                    setCard(newCard, {runQuery: false});
                } else {
                    // if we are editing a saved query we don't want to replace the card, so just start a fresh query only
                    // TODO: should this clear the visualization as well?
                    let query = createQuery(card.dataset_query.type, databaseId);
                    if (existingQuery) {
                        query.native.query = existingQuery;
                    }

                    setQuery(query);

                    loadDatabaseInfo(databaseId);
                }
            }
            return card.dataset_query;
        }

        // indicates that the table for the query should be changed to the given value
        // when editing, simply update the value.  otherwise, this should create a completely new card
        function setSourceTable(sourceTable) {
            // this will either be the id or an object with an id
            var tableId = sourceTable.id || sourceTable;
            if (tableId !== card.dataset_query.query.source_table) {
                if (!isEditing) {
                    let newCard = startNewCard(card.dataset_query.type, card.dataset_query.database, tableId);
                    setCard(newCard, {runQuery: false});
                } else {
                    // if we are editing a saved query we don't want to replace the card, so just start a fresh query only
                    // TODO: should this clear the visualization as well?
                    let query = createQuery(card.dataset_query.type, card.dataset_query.database, tableId);

                    setQuery(query);

                    loadTableInfo(tableId);
                }
            }
            return card.dataset_query;
        }

        // this indicates that the user has taken an action that changed one of the query clauses (not the database or table)
        // when we are a saved card but not in edit mode this triggers the creation of a new card started from a specific card, otherwise we just apply the change
        function onQueryChanged(dataset_query) {
            // when the query changes on saved card we change this into a new query w/ a known starting point
            if (!isEditing && card.id) {
                delete card.id;
                delete card.name;
                delete card.description;
            }

            setQuery(dataset_query);
        }

        function setQuery(dataset_query) {
            // we are being told that the query has been modified
            card.dataset_query = dataset_query;
            renderAll();
            return card.dataset_query;
        }

        function setDisplay(type) {
            card.display = type;
            renderAll();
        }

        function isObjectDetailQuery(card, data) {
            var response = false;

            // TODO: why can't we just use the Table Metadata here instead of the query result?

            // "rows" type query w/ an '=' filter against the PK column
            if (card.dataset_query &&
                    card.dataset_query.query &&
                    card.dataset_query.query.source_table &&
                    card.dataset_query.query.filter &&
                    card.dataset_query.query.aggregation &&
                    card.dataset_query.query.aggregation.length > 0 &&
                    card.dataset_query.query.aggregation[0] === "rows" &&
                    data.rows &&
                    data.rows.length === 1) {

                // we need to know the PK field of the table that was queried, so find that now
                var pkField;
                for (var i=0; i < data.cols.length; i++) {
                    var coldef = data.cols[i];
                    if (coldef.table_id === card.dataset_query.query.source_table &&
                            coldef.special_type === "id") {
                        pkField = coldef.id;
                    }
                }

                // now check that we have a filter clause w/ '=' filter on PK column
                if (pkField !== undefined) {
                    for (var j=0; j < card.dataset_query.query.filter.length; j++) {
                        var filter = card.dataset_query.query.filter[j];
                        if (Array.isArray(filter) &&
                                filter.length === 3 &&
                                filter[0] === "=" &&
                                filter[1] === pkField &&
                                filter[2] !== null) {
                            // well, all of our conditions have passed so we have an object detail query here
                            response = true;
                        }
                    }
                }
            }

            return response;
        }

        function getObjectDetailIdValue(data) {
            for (var i=0; i < data.cols.length; i++) {
                var coldef = data.cols[i];
                if (coldef.special_type === "id") {
                    return data.rows[0][i];
                }
            }
        }

        function toggleDataReference() {
            $scope.$apply(function() {
                $scope.isShowingDataReference = !$scope.isShowingDataReference;
                // renderAll();
                // render again after 500ms to wait for animation to complete
                // FIXME: if previous render takes too long this is missed
                window.setTimeout(renderAll, 300);
            });
        }

        // start a new card using the given query type and optional database and table selections
        function startNewCard(type, databaseId, tableId) {
            // carry over currently selected database to new query, if possible otherwise try to set the database to a sensible default
            // TODO: be smarter about this and use the most recent or popular db
            if (!databaseId && databases && databases.length > 0) {
                databaseId = databases[0].id;
            }

            // create a brand new card to work from
            let card = createCard();
            card.dataset_query = createQuery(type, databaseId, tableId);

            return card;
        }

        function loadSerializedCard(serialized) {
            const card = deserializeCardFromUrl(serialized);

            if (serialized !== serializeCardForUrl(startNewCard(card.dataset_query.type))) {
                card.isDirty = true;
            }

            return card;
        }

        // load up a card, either from existing data such as a cardId or serialized card info, or create a new one including options from url params
        async function loadCard(cardId, serializedCard) {
            if (cardId != undefined) {
                let card = await Card.get({ 'cardId': cardId }).$promise;
                if (serializedCard) {
                    let deserializedCard = await loadSerializedCard(serializedCard);
                    return _.extend(card, deserializedCard);
                } else {
                    return card;
                }

            } else if (serializedCard) {
                return loadSerializedCard(serializedCard);

            } else {
                let card = startNewCard("query");

                // initialize parts of the query based on the information we have in the query params
                if ($routeParams.db != undefined) {
                    card.dataset_query.database = parseInt($routeParams.db);
                } else if (databases && databases.length > 0) {
                    card.dataset_query.database = databases[0].id;
                }

                if ($routeParams.table != undefined && card.dataset_query.query) {
                    card.dataset_query.query.source_table = parseInt($routeParams.table);
                    card.isDirty = true;
                }

                if ($routeParams.segment != undefined && card.dataset_query.query) {
                    card.dataset_query.query.filter = ["AND", ["SEGMENT", parseInt($routeParams.segment)]];
                    card.isDirty = true;
                }

                if ($routeParams.metric != undefined && card.dataset_query.query) {
                    card.dataset_query.query.aggregation = ["METRIC", parseInt($routeParams.metric)];
                    card.isDirty = true;
                }

                MetabaseAnalytics.trackEvent('QueryBuilder', 'Query Started', "query");
                return card;
            }
        }

        // completely reset the active card on the QB.  includes options for: resetDirty, setDirty, runQuery
        function setCard(result, options = {}) {
            // update our react models as needed
            card = result;
            queryResult = null;
            isEditing = false;

            if (card.id) {
                originalCard = angular.copy(result);
            } else {
                originalCard = undefined;
            }

            if (options.resetDirty) {
                resetDirty();
            }
            if (options.setDirty) {
                setDirty();
            }

            updateUrl(options.replaceState);

            // track our lineage
            if (card.id) {
                originalCard = angular.copy(card);
            }

            // load metadata
            loadDatabaseInfo(card.dataset_query.database);

            if (card.dataset_query.type === "query" && card.dataset_query.query.source_table) {
                loadTableInfo(card.dataset_query.query.source_table);
            }

            // run the query
            // TODO: if the card isn't actually modified then ideally we won't run the query here
            if (options.runQuery !== false && (Query.canRun(card.dataset_query.query) || card.dataset_query.type === "native")) {
                runQuery();
            }

            // trigger full rendering
            renderAll();
        }

        // meant to be called once on controller startup
        async function loadAndSetCard() {
            try {
                const cardId = $routeParams.cardId;
                const serializedCard = _.isEmpty($location.hash()) ? null : $location.hash();

                let card = await loadCard(cardId, serializedCard);

                if ($routeParams.edit) {
                    isEditing = true;
                }

                // HACK: dirty status passed in the object itself, delete it
                let isDirty = !!card.isDirty;
                delete card.isDirty;
                return setCard(card, { setDirty: isDirty, resetDirty: !isDirty, replaceState: true });
            } catch (error) {
                if (error.status === 404) {
                    renderNotFound();
                }
            }
        }

        function cardIsNew() {
            return !card.id;
        }

        function cardIsDirty() {
            var newCardSerialized = serializeCardForUrl(card);

            return newCardSerialized !== savedCardSerialized;
        }

        function resetDirty() {
            savedCardSerialized = serializeCardForUrl(card);
        }

        function setDirty() {
            savedCardSerialized = null;
        }

        function reloadCard() {
            $location.hash(null);
            loadAndSetCard();
        }

        function setSampleDataset() {
            let sampleDataset = _.findWhere(databases, { is_sample: true });
            setDatabase(sampleDataset.id);
        }

        // needs to be performed asynchronously otherwise we get weird infinite recursion
        var updateUrl = (replaceState) => setTimeout(function() {
            // don't update the URL if we're currently showing the tutorial
            if (isShowingTutorial) {
                return;
            }

            var copy = cleanCopyCard(card);
            var newState = {
                card: copy,
                cardId: copy.id,
                serializedCard: serializeCardForUrl(copy)
            };

            if (angular.equals(window.history.state, newState)) {
                return;
            }

            var url = urlForCardState(newState, cardIsDirty());

            // if the serialized card is identical replace the previous state instead of adding a new one
            // e.x. when saving a new card we want to replace the state and URL with one with the new card ID
            replaceState = replaceState || (window.history.state && window.history.state.serializedCard === newState.serializedCard);
            if (replaceState) {
                window.history.replaceState(newState, null, url);
            } else {
                window.history.pushState(newState, null, url);
            }
        }, 0);

        function popStateListener(e) {
            if (e.state && e.state.card) {
                e.preventDefault();
                setCard(e.state.card, {});
            }
        }

        // add popstate listener to support undo/redo via browser history
        angular.element($window).on('popstate', popStateListener);

        // When the window is resized we need to re-render, mainly so that our visualization pane updates
        // Debounce the function to improve resizing performance.
        var debouncedRenderAll = _.debounce(renderAll, 400);
        angular.element($window).on('resize', debouncedRenderAll);

        $scope.$on("$destroy", function() {
            angular.element($window).off('popstate', popStateListener);
            angular.element($window).off('resize', debouncedRenderAll);

            // any time we route away from the query builder force unmount our react components to make sure they have a chance
            // to fully clean themselves up and remove things like popover elements which may be on the screen
            ReactDOM.unmountComponentAtNode(document.getElementById('react_qb_header'));
            ReactDOM.unmountComponentAtNode(document.getElementById('react_qb_editor'));
            ReactDOM.unmountComponentAtNode(document.getElementById('react_qb_viz'));
            ReactDOM.unmountComponentAtNode(document.getElementById('react_data_reference'));
        });

        // prevent angular route change when we manually update the url
        // NOTE: we tried listening on $locationChangeStart and simply canceling that, but doing so prevents the history and everything
        //       and ideally we'd simply listen on $routeChangeStart and cancel that when it's the same controller, but that doesn't work :(

        // mildly hacky way to prevent reloading controllers as the URL changes
        // this works by setting the new route to the old route and manually moving over params
        var route = $route.current;
        $scope.$on('$locationChangeSuccess', function (event) {
            var newParams = $route.current.params;
            var oldParams = route.params;

            // reload the controller if:
            // 1. not CardDetail
            // 2. both serializedCard and cardId are not set (new card)
            // TODO: is there really ever a reason to reload this route if we are going to the same place?
            const serializedCard = _.isEmpty($location.hash()) ? null : $location.hash();
            if ($route.current.$$route.controller === 'CardDetail' && (serializedCard || newParams.cardId)) {
                $route.current = route;

                angular.forEach(oldParams, function(value, key) {
                    delete $route.current.params[key];
                    delete $routeParams[key];
                });
                angular.forEach(newParams, function(value, key) {
                    $route.current.params[key] = value;
                    $routeParams[key] = value;
                });
            }
        });

        async function init() {
            try {
                databases = await Metabase.db_list_with_tables().$promise;

                if (databases.length < 1) {
                    // TODO: some indication that setting up a db is required
                    return;
                }

                isShowingTutorial = $routeParams.tutorial;
                isShowingNewbModal = $routeParams.cardId && $scope.user.is_qbnewb;

                // finish initializing our page and render
                await loadAndSetCard();

                if (isShowingTutorial) {
                    setSampleDataset();
                }
            } catch (error) {
                console.log('error getting database list', error);
            }
        }

        init();
    }
]);<|MERGE_RESOLUTION|>--- conflicted
+++ resolved
@@ -390,18 +390,13 @@
 
         function renderNewbModal() {
             newbModalModel.isShowingNewbModal = isShowingNewbModal;
-            React.render(
+            ReactDOM.render(
                 <span>{newbModalModel.isShowingNewbModal && <SavedQuestionIntroModal {...newbModalModel} /> }</span>
             , document.getElementById('react_qbnewb_modal'));
         }
 
         function renderNotFound() {
-<<<<<<< HEAD
-            tutorialModel.isShowingTutorial = isShowingTutorial;
             ReactDOM.render(<NotFound></NotFound>, document.getElementById('react_qb_viz'));
-=======
-            React.render(<NotFound></NotFound>, document.getElementById('react_qb_viz'));
->>>>>>> e4277aea
         }
 
         var renderAll = _.debounce(function() {

import React, { Component, PropTypes } from "react";

import Input from "metabase/components/Input.jsx";
import Select from "metabase/components/Select.jsx";

import * as MetabaseCore from "metabase/lib/core";
import { titleize, humanize } from "metabase/lib/formatting";
import { isNumeric } from "metabase/lib/schema_metadata";

import _  from "underscore";

export default class Column extends Component {
    constructor(props, context) {
        super(props, context);
        this.onDescriptionChange = this.onDescriptionChange.bind(this);
        this.onNameChange = this.onNameChange.bind(this);
        this.onSpecialTypeChange = this.onSpecialTypeChange.bind(this);
        this.onTargetChange = this.onTargetChange.bind(this);
        this.onVisibilityChange = this.onVisibilityChange.bind(this);
    }

    static propTypes = {
        field: PropTypes.object,
        idfields: PropTypes.array.isRequired,
        updateField: PropTypes.func.isRequired,
        updateFieldSpecialType: PropTypes.func.isRequired,
        updateFieldTarget: PropTypes.func.isRequired
    };

    updateProperty(name, value) {
        this.props.field[name] = value;
        this.props.updateField(this.props.field);
    }

    onNameChange(event) {
        if (!_.isEmpty(event.target.value)) {
            this.updateProperty("display_name", event.target.value);
        } else {
            // if the user set this to empty then simply reset it because that's not allowed!
            event.target.value = this.props.field.display_name;
        }
    }

    onDescriptionChange(event) {
        this.updateProperty("description", event.target.value);
    }

    onVisibilityChange(type) {
        this.updateProperty("visibility_type", type.id);
<<<<<<< HEAD
    }

    onTypeChange(type) {
        this.updateProperty("field_type", type.id);
=======
>>>>>>> 74752e2f
    }

    onSpecialTypeChange(special_type) {
        this.props.field.special_type = special_type.id;
        this.props.updateFieldSpecialType(this.props.field);
    }

    onTargetChange(target_field) {
        this.props.field.target_id = target_field.id;
        this.props.updateFieldTarget(this.props.field);
    }

    render() {
        var targetSelect;
        if (this.props.field.special_type === "fk") {
            targetSelect = (
                <Select
                    className="TableEditor-field-target block"
                    placeholder="Select a target"
                    value={this.props.field.target && _.find(this.props.idfields, (field) => field.id === this.props.field.target.id)}
                    options={this.props.idfields}
                    optionNameFn={(field) => field.table.schema && field.table.schema !== "public" ? titleize(humanize(field.table.schema))+"."+field.displayName : field.displayName}
                    onChange={this.onTargetChange}
                />
            );
        }

        let specialTypes = MetabaseCore.field_special_types.slice(0);
        specialTypes.push({'id': null, 'name': 'No special type', 'section': 'Other'});
        // if we don't have a numeric base-type then prevent the options for unix timestamp conversion (#823)
        if (!isNumeric(this.props.field)) {
            specialTypes = specialTypes.filter((f) => !(f.id && f.id.startsWith("timestamp_")));
        }

        return (
            <li className="mt1 mb3">
                <div>
                    <Input style={{minWidth: 420}} className="AdminInput TableEditor-field-name float-left bordered inline-block rounded text-bold" type="text" value={this.props.field.display_name} onBlurChange={this.onNameChange}/>
                    <div className="clearfix">
                        <div className="flex flex-full">
                            <div className="flex-full px1">
                                <Select
                                    className="TableEditor-field-visibility block"
                                    placeholder="Select a field visibility"
                                    value={_.find(MetabaseCore.field_visibility_types, (type) => type.id === this.props.field.visibility_type)}
                                    options={MetabaseCore.field_visibility_types}
                                    onChange={this.onVisibilityChange}
                                />
                            </div>
                            <div className="flex-full px1">
                                <Select
                                    className="TableEditor-field-special-type block"
                                    placeholder="Select a special type"
                                    value={_.find(MetabaseCore.field_special_types, (type) => type.id === this.props.field.special_type)}
                                    options={specialTypes}
                                    onChange={this.onSpecialTypeChange}
                                />
                                {targetSelect}
                            </div>
                        </div>
                    </div>
                </div>
                <div className="MetadataTable-title flex flex-column flex-full bordered rounded mt1 mr1">
                    <Input className="AdminInput TableEditor-field-description" type="text" value={this.props.field.description} onBlurChange={this.onDescriptionChange} placeholder="No column description yet" />
                </div>
            </li>
        )
    }
}<|MERGE_RESOLUTION|>--- conflicted
+++ resolved
@@ -47,13 +47,6 @@
 
     onVisibilityChange(type) {
         this.updateProperty("visibility_type", type.id);
-<<<<<<< HEAD
-    }
-
-    onTypeChange(type) {
-        this.updateProperty("field_type", type.id);
-=======
->>>>>>> 74752e2f
     }
 
     onSpecialTypeChange(special_type) {

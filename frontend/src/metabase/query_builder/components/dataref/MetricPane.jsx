/* eslint "react/prop-types": "warn" */
import React, { Component } from "react";
import { connect } from "react-redux";
import PropTypes from "prop-types";

import DetailPane from "./DetailPane.jsx";
import QueryButton from "metabase/components/QueryButton.jsx";
import QueryDefinition from "./QueryDefinition.jsx";

import { createCard } from "metabase/lib/card";
import { createQuery } from "metabase/lib/query";

import _ from "underscore";
import { fetchTableMetadata } from "metabase/redux/metadata";

import { getMetadata } from "metabase/selectors/metadata";

const mapDispatchToProps = {
    fetchTableMetadata,
};

const mapStateToProps = (state, props) => ({
    metadata: getMetadata(state, props)
})

@connect(mapStateToProps, mapDispatchToProps)
export default class MetricPane extends Component {
    constructor(props, context) {
        super(props, context);

        _.bindAll(this, "setQueryMetric");
    }

    static propTypes = {
        metric: PropTypes.object.isRequired,
        query: PropTypes.object,
<<<<<<< HEAD
        loadTableAndForeignKeysFn: PropTypes.func.isRequired,
=======
        fetchTableMetadata: PropTypes.func.isRequired,
>>>>>>> da136a5e
        runQuestionQuery: PropTypes.func.isRequired,
        setDatasetQuery: PropTypes.func.isRequired,
        setCardAndRun: PropTypes.func.isRequired,
        metadata: PropTypes.object
    };

    componentWillMount() {
        this.props.fetchTableMetadata(this.props.metric.table_id);
    }

    newCard() {
        const { metric, metadata } = this.props;
        const table = metadata && metadata.tables[metric.table_id];

        if (table) {
            let card = createCard();
            card.dataset_query = createQuery("query", table.db_id, table.id);
            return card;
        } else {
            throw new Error("Could not find the table metadata prior to creating a new question")
        }
    }

    setQueryMetric() {
        let card = this.newCard();
        card.dataset_query.query.aggregation = ["METRIC", this.props.metric.id];
        this.props.setCardAndRun(card);
    }

    render() {
        let { metric, metadata } = this.props;

        let metricName = metric.name;

        let useForCurrentQuestion = [];
        let usefulQuestions = [];

        usefulQuestions.push(<QueryButton icon="number" text={"See " + metricName} onClick={this.setQueryMetric} />);

        return (
            <DetailPane
                name={metricName}
                description={metric.description}
                useForCurrentQuestion={useForCurrentQuestion}
                usefulQuestions={usefulQuestions}
                extra={metadata &&
                    <div>
                        <p className="text-bold">Metric Definition</p>
                        <QueryDefinition object={metric} tableMetadata={metadata.tables[metric.table_id]} />
                    </div>
                }
            />
        );
    }
}<|MERGE_RESOLUTION|>--- conflicted
+++ resolved
@@ -34,11 +34,7 @@
     static propTypes = {
         metric: PropTypes.object.isRequired,
         query: PropTypes.object,
-<<<<<<< HEAD
-        loadTableAndForeignKeysFn: PropTypes.func.isRequired,
-=======
         fetchTableMetadata: PropTypes.func.isRequired,
->>>>>>> da136a5e
         runQuestionQuery: PropTypes.func.isRequired,
         setDatasetQuery: PropTypes.func.isRequired,
         setCardAndRun: PropTypes.func.isRequired,

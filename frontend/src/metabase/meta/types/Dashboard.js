/* @flow */

<<<<<<< HEAD
import type { Card, CardId } from "./Card";
=======
import type { CardObject, CardId, VisualizationSettings } from "./Card";
>>>>>>> 3c94d4a3
import type { ConcreteField } from "./Query";

export type DashboardId = number;

<<<<<<< HEAD
export type Dashboard = {
    id: number,
    ordered_cards: Array<DashCard>,
=======
export type DashboardObject = {
    id: DashboardId,
    ordered_cards: Array<DashCardObject>,
>>>>>>> 3c94d4a3
    // incomplete
    parameters: Array<Parameter>
};

export type DashCardId = number;

<<<<<<< HEAD
export type DashCard = {
    id: number,
    series: Array<Card>,
    // incomplete
    parameter_mappings: Array<ParameterMapping>;
=======
export type DashCardObject = {
    id: DashCardId,
    card_id: CardId,
    dashboard_id: DashboardId,

    card: CardObject,
    series: Array<CardObject>,

    // incomplete

    parameter_mappings: Array<ParameterMappingObject>,
    visualization_settings: VisualizationSettings,

    col: number,
    row: number,
    sizeY: number,
    sizeX: number
>>>>>>> 3c94d4a3
};

export type ParameterId = string;

export type ParameterType = string;

export type Parameter = {
    id: ParameterId,
    name: string,
    type: ParameterType,
    default?: string
};

export type VariableTarget = ["template-tag", string];
export type DimensionTarget = ["template-tag", string] | ConcreteField

export type ParameterMappingTarget =
    ["variable", VariableTarget] |
    ["dimension", DimensionTarget];

export type ParameterMappingOption = {
    name: string,
    target: ParameterMappingTarget,
};

export type ParameterMapping = {
    card_id: CardId,
    parameter_id: ParameterId,
    target: ParameterMappingTarget
};

export type ParameterOption = {
    name: string,
    description?: string,
    type: ParameterType
};

export type ParameterInstance = {
    type: ParameterType,
    target: ParameterMappingTarget,
    value: string
};



export type ParameterMappingUIOption = ParameterMappingOption & {
    icon: ?string,
    sectionName: string,
    isFk?: boolean,
    isVariable?: boolean,
}<|MERGE_RESOLUTION|>--- conflicted
+++ resolved
@@ -1,54 +1,38 @@
 /* @flow */
 
-<<<<<<< HEAD
-import type { Card, CardId } from "./Card";
-=======
-import type { CardObject, CardId, VisualizationSettings } from "./Card";
->>>>>>> 3c94d4a3
+import type { Card, CardId, VisualizationSettings } from "./Card";
+
 import type { ConcreteField } from "./Query";
 
 export type DashboardId = number;
 
-<<<<<<< HEAD
 export type Dashboard = {
-    id: number,
+    id: DashboardId,
     ordered_cards: Array<DashCard>,
-=======
-export type DashboardObject = {
-    id: DashboardId,
-    ordered_cards: Array<DashCardObject>,
->>>>>>> 3c94d4a3
     // incomplete
     parameters: Array<Parameter>
 };
 
 export type DashCardId = number;
 
-<<<<<<< HEAD
 export type DashCard = {
-    id: number,
-    series: Array<Card>,
-    // incomplete
-    parameter_mappings: Array<ParameterMapping>;
-=======
-export type DashCardObject = {
     id: DashCardId,
+
     card_id: CardId,
     dashboard_id: DashboardId,
 
-    card: CardObject,
-    series: Array<CardObject>,
+    card: Card,
+    series: Array<Card>,
 
     // incomplete
 
-    parameter_mappings: Array<ParameterMappingObject>,
+    parameter_mappings: Array<ParameterMapping>,
     visualization_settings: VisualizationSettings,
 
     col: number,
     row: number,
     sizeY: number,
     sizeX: number
->>>>>>> 3c94d4a3
 };
 
 export type ParameterId = string;

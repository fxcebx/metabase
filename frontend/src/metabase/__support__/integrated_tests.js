/* global process, jasmine */

/**
 * Import this file before other imports in integrated tests
 */

// Mocks in a separate file as they would clutter this file
// This must be before all other imports
import "./integrated_tests_mocks";

import { format as urlFormat } from "url";
import api from "metabase/lib/api";
import { CardApi, SessionApi } from "metabase/services";
import { METABASE_SESSION_COOKIE } from "metabase/lib/cookies";
import reducers from 'metabase/reducers-main';

import React from 'react'
import { Provider } from 'react-redux';

import { createMemoryHistory } from 'history'
import { getStore } from "metabase/store";
<<<<<<< HEAD
import { Router, useRouterHistory } from "react-router";
import { getRoutes } from "metabase/routes";

global.ga = () => {}

jest.mock("ace/ace", () => {}, {virtual: true});
jest.mock("ace/mode-plain_text", () => {}, {virtual: true});
jest.mock("ace/mode-javascript", () => {}, {virtual: true});
jest.mock("ace/mode-json", () => {}, {virtual: true});
jest.mock("ace/mode-clojure", () => {}, {virtual: true});
jest.mock("ace/mode-ruby", () => {}, {virtual: true});
jest.mock("ace/mode-html", () => {}, {virtual: true});
jest.mock("ace/mode-jsx", () => {}, {virtual: true});
jest.mock("ace/mode-sql", () => {}, {virtual: true});
jest.mock("ace/mode-mysql", () => {}, {virtual: true});
jest.mock("ace/mode-pgsql", () => {}, {virtual: true});
jest.mock("ace/mode-sqlserver", () => {}, {virtual: true});
jest.mock("ace/snippets/sql", () => {}, {virtual: true});
jest.mock("ace/snippets/mysql", () => {}, {virtual: true});
jest.mock("ace/snippets/pgsql", () => {}, {virtual: true});
jest.mock("ace/snippets/sqlserver", () => {}, {virtual: true});
jest.mock("ace/snippets/json", () => {}, {virtual: true});
jest.mock("ace/snippets/json", () => {}, {virtual: true});
jest.mock("ace/ext-language_tools", () => {}, {virtual: true});
=======
import { createRoutes, Router, useRouterHistory } from "react-router";
import _ from 'underscore';

// Importing isomorphic-fetch sets the global `fetch` and `Headers` objects that are used here
import fetch from 'isomorphic-fetch';

import { refreshSiteSettings } from "metabase/redux/settings";
import { getRoutes } from "metabase/routes";
>>>>>>> 5488ba75

let hasCreatedStore = false;
let loginSession = null; // Stores the current login session
let simulateOfflineMode = false;

/**
 * Login to the Metabase test instance with default credentials
 */
export async function login() {
    if (hasCreatedStore) {
        console.warn(
            "Warning: You have created a test store before calling login() which means that up-to-date site settings " +
            "won't be in the store unless you call `refreshSiteSettings` action manually. Please prefer " +
            "logging in before all tests and creating the store inside an individual test or describe block."
        )
    }

    if (process.env.SHARED_LOGIN_SESSION_ID) {
        loginSession = { id: process.env.SHARED_LOGIN_SESSION_ID }
    } else {
        loginSession = await SessionApi.create({ username: "bob@metabase.com", password: "12341234"});
    }
}

/**
 * Calls the provided function while simulating that the browser is offline.
 */
export async function whenOffline(callWhenOffline) {
    simulateOfflineMode = true;
    return callWhenOffline()
        .then((result) => {
            simulateOfflineMode = false;
            return result;
        })
        .catch((e) => {
            simulateOfflineMode = false;
            throw e;
        });
}


// Patches the metabase/lib/api module so that all API queries contain the login credential cookie.
// Needed because we are not in a real web browser environment.
api._makeRequest = async (method, url, headers, requestBody, data, options) => {
    const headersWithSessionCookie = {
        ...headers,
        ...(loginSession ? {"Cookie": `${METABASE_SESSION_COOKIE}=${loginSession.id}`} : {})
    }

    const fetchOptions = {
        credentials: "include",
        method,
        headers: new Headers(headersWithSessionCookie),
        ...(requestBody ? { body: requestBody } : {})
    };

    let isCancelled = false
    if (options.cancelled) {
        options.cancelled.then(() => {
            isCancelled = true;
        });
    }
    const result = simulateOfflineMode
        ? { status: 0, responseText: '' }
        : (await fetch(api.basename + url, fetchOptions));

    if (isCancelled) {
        throw { status: 0, data: '', isCancelled: true}
    }

    let resultBody = null
    try {
        resultBody = await result.text();
        // Even if the result conversion to JSON fails, we still return the original text
        // This is 1-to-1 with the real _makeRequest implementation
        resultBody = JSON.parse(resultBody);
    } catch (e) {}


    if (result.status >= 200 && result.status <= 299) {
<<<<<<< HEAD
        let response = await result.text();
        try { response = JSON.parse(response) } catch(e) { }
        return response;
=======
        return resultBody
>>>>>>> 5488ba75
    } else {
        const error = { status: result.status, data: resultBody, isCancelled: false }
        if (!simulateOfflineMode) {
            console.log('A request made in a test failed with the following error:');
            console.log(error, { depth: null });
            console.log(`The original request: ${method} ${url}`);
            if (requestBody) console.log(`Original payload: ${requestBody}`);
        }
        throw error
    }
}

// Set the correct base url to metabase/lib/api module
if (process.env.E2E_HOST) {
    api.basename = process.env.E2E_HOST;
} else {
    console.log(
        'Please use `yarn run test-integrated` or `yarn run test-integrated-watch` for running integration tests.'
    )
    process.quit(0)
}

/**
 * Creates an augmented Redux store for testing the whole app including browser history manipulation. Includes:
 * - A simulated browser history that is used by react-router
 * - Methods for
 *     * manipulating the browser history
 *     * waiting until specific Redux actions have been dispatched
 *     * getting a React container subtree for the current route
 */

export const createTestStore = async () => {
    hasCreatedStore = true;

    const history = useRouterHistory(createMemoryHistory)();
    const store = getStore(reducers, history, undefined, (createStore) => testStoreEnhancer(createStore, history));
    store.setFinalStoreInstance(store);

    await store.dispatch(refreshSiteSettings());
    return store;
}

<<<<<<< HEAD

/**
 * A Redux store that is shared between subsequent tests,
 * intended to reduce the need for reloading metadata between every test
 */
const {
    history: globalBrowserHistory,
    store: globalReduxStore
} = createReduxStoreWithBrowserHistory()
export { globalBrowserHistory, globalReduxStore }

/**
 * Returns the given React container with an access to a global Redux store
 */
export function linkContainerToGlobalReduxStore(component) {
    return (
        <Provider store={globalReduxStore}>
            {component}
        </Provider>
    );
}

const routes = getRoutes(globalReduxStore);
export function getAppContainer() {
    return linkContainerToGlobalReduxStore(
        <Router history={globalBrowserHistory}>
            {routes}
        </Router>
    )
}


// TODO: How to have the high timeout interval only for integration tests?
// or even better, just for the setup/teardown of server process?
jasmine.DEFAULT_TIMEOUT_INTERVAL = 120000;
=======
const testStoreEnhancer = (createStore, history) => {
    return (...args) => {
        const store = createStore(...args);

        const testStoreExtensions = {
            _originalDispatch: store.dispatch,
            _onActionDispatched: null,
            _dispatchedActions: [],
            _finalStoreInstance: null,

            setFinalStoreInstance: (finalStore) => {
                store._finalStoreInstance = finalStore;
            },

            dispatch: (action) => {
                const result = store._originalDispatch(action);
                store._dispatchedActions = store._dispatchedActions.concat([action]);
                if (store._onActionDispatched) store._onActionDispatched();
                return result;
            },

            resetDispatchedActions: () => {
                store._dispatchedActions = [];
            },

            /**
             * Waits until all actions with given type identifiers have been called or fails if the maximum waiting
             * time defined in `timeout` is exceeded.
             *
             * Convenient in tests for waiting specific actions to be executed after mounting a React container.
             */
            waitForActions: (actionTypes, {timeout = 8000} = {}) => {
                actionTypes = Array.isArray(actionTypes) ? actionTypes : [actionTypes]

                const allActionsAreTriggered = () => _.every(actionTypes, actionType =>
                    store._dispatchedActions.filter((action) => action.type === actionType).length > 0
                );

                if (allActionsAreTriggered()) {
                    // Short-circuit if all action types are already in the history of dispatched actions
                    return;
                } else {
                    return new Promise((resolve, reject) => {
                        store._onActionDispatched = () => {
                            if (allActionsAreTriggered()) resolve()
                        };
                        setTimeout(() => {
                            store._onActionDispatched = null;

                            if (allActionsAreTriggered()) {
                                // TODO: Figure out why we sometimes end up here instead of _onActionDispatched hook
                                resolve()
                            } else {
                                return reject(
                                    new Error(
                                        `Actions ${actionTypes.join(", ")} were not dispatched within ${timeout}ms. ` +
                                        `Dispatched actions so far: ${store._dispatchedActions.map((a) => a.type).join(", ")}`
                                    )
                                )
                            }

                        }, timeout)
                    });
                }
            },

            getDispatchedActions: () => {
                return store._dispatchedActions;
            },

            pushPath: (path) => history.push(path),
            goBack: () => history.goBack(),
            getPath: () => urlFormat(history.getCurrentLocation()),

            connectContainer: (reactContainer) => {
                const routes = createRoutes(getRoutes(store._finalStoreInstance))
                return store._connectWithStore(
                    <Router
                        routes={routes}
                        history={history}
                        render={(props) => React.cloneElement(reactContainer, props)}
                    />
                );
            },

            getAppContainer: () => {
                return store._connectWithStore(
                    <Router history={history}>
                        {getRoutes(store._finalStoreInstance)}
                    </Router>
                )
            },

            // eslint-disable-next-line react/display-name
            _connectWithStore: (reactContainer) =>
                <Provider store={store._finalStoreInstance}>
                    {reactContainer}
                </Provider>

        }

        return Object.assign(store, testStoreExtensions);
    }
}

export const clickRouterLink = (linkEnzymeWrapper) =>
    linkEnzymeWrapper.simulate('click', { button: 0 });

// Commonly used question helpers that are temporarily here
// TODO Atte Keinänen 6/27/17: Put all metabase-lib -related test helpers to one file
export const createSavedQuestion = async (unsavedQuestion) => {
    const savedCard = await CardApi.create(unsavedQuestion.card())
    const savedQuestion = unsavedQuestion.setCard(savedCard);
    savedQuestion._card = { ...savedQuestion._card, original_card_id: savedQuestion.id() }
    return savedQuestion
}

jasmine.DEFAULT_TIMEOUT_INTERVAL = 20000;
>>>>>>> 5488ba75
<|MERGE_RESOLUTION|>--- conflicted
+++ resolved
@@ -19,32 +19,6 @@
 
 import { createMemoryHistory } from 'history'
 import { getStore } from "metabase/store";
-<<<<<<< HEAD
-import { Router, useRouterHistory } from "react-router";
-import { getRoutes } from "metabase/routes";
-
-global.ga = () => {}
-
-jest.mock("ace/ace", () => {}, {virtual: true});
-jest.mock("ace/mode-plain_text", () => {}, {virtual: true});
-jest.mock("ace/mode-javascript", () => {}, {virtual: true});
-jest.mock("ace/mode-json", () => {}, {virtual: true});
-jest.mock("ace/mode-clojure", () => {}, {virtual: true});
-jest.mock("ace/mode-ruby", () => {}, {virtual: true});
-jest.mock("ace/mode-html", () => {}, {virtual: true});
-jest.mock("ace/mode-jsx", () => {}, {virtual: true});
-jest.mock("ace/mode-sql", () => {}, {virtual: true});
-jest.mock("ace/mode-mysql", () => {}, {virtual: true});
-jest.mock("ace/mode-pgsql", () => {}, {virtual: true});
-jest.mock("ace/mode-sqlserver", () => {}, {virtual: true});
-jest.mock("ace/snippets/sql", () => {}, {virtual: true});
-jest.mock("ace/snippets/mysql", () => {}, {virtual: true});
-jest.mock("ace/snippets/pgsql", () => {}, {virtual: true});
-jest.mock("ace/snippets/sqlserver", () => {}, {virtual: true});
-jest.mock("ace/snippets/json", () => {}, {virtual: true});
-jest.mock("ace/snippets/json", () => {}, {virtual: true});
-jest.mock("ace/ext-language_tools", () => {}, {virtual: true});
-=======
 import { createRoutes, Router, useRouterHistory } from "react-router";
 import _ from 'underscore';
 
@@ -53,7 +27,6 @@
 
 import { refreshSiteSettings } from "metabase/redux/settings";
 import { getRoutes } from "metabase/routes";
->>>>>>> 5488ba75
 
 let hasCreatedStore = false;
 let loginSession = null; // Stores the current login session
@@ -134,13 +107,7 @@
 
 
     if (result.status >= 200 && result.status <= 299) {
-<<<<<<< HEAD
-        let response = await result.text();
-        try { response = JSON.parse(response) } catch(e) { }
-        return response;
-=======
         return resultBody
->>>>>>> 5488ba75
     } else {
         const error = { status: result.status, data: resultBody, isCancelled: false }
         if (!simulateOfflineMode) {
@@ -183,43 +150,6 @@
     return store;
 }
 
-<<<<<<< HEAD
-
-/**
- * A Redux store that is shared between subsequent tests,
- * intended to reduce the need for reloading metadata between every test
- */
-const {
-    history: globalBrowserHistory,
-    store: globalReduxStore
-} = createReduxStoreWithBrowserHistory()
-export { globalBrowserHistory, globalReduxStore }
-
-/**
- * Returns the given React container with an access to a global Redux store
- */
-export function linkContainerToGlobalReduxStore(component) {
-    return (
-        <Provider store={globalReduxStore}>
-            {component}
-        </Provider>
-    );
-}
-
-const routes = getRoutes(globalReduxStore);
-export function getAppContainer() {
-    return linkContainerToGlobalReduxStore(
-        <Router history={globalBrowserHistory}>
-            {routes}
-        </Router>
-    )
-}
-
-
-// TODO: How to have the high timeout interval only for integration tests?
-// or even better, just for the setup/teardown of server process?
-jasmine.DEFAULT_TIMEOUT_INTERVAL = 120000;
-=======
 const testStoreEnhancer = (createStore, history) => {
     return (...args) => {
         const store = createStore(...args);
@@ -337,5 +267,4 @@
     return savedQuestion
 }
 
-jasmine.DEFAULT_TIMEOUT_INTERVAL = 20000;
->>>>>>> 5488ba75
+jasmine.DEFAULT_TIMEOUT_INTERVAL = 20000;
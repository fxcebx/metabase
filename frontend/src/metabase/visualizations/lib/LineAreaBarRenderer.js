/* @flow weak */

import crossfilter from "crossfilter";
import d3 from "d3";
import dc from "dc";
import moment from "moment";
import _ from "underscore";
import { updateIn, getIn } from "icepick";

import {
    getAvailableCanvasWidth,
    getAvailableCanvasHeight,
    computeSplit,
    getFriendlyName,
    getXValues,
    colorShades
} from "./utils";

import {
    dimensionIsTimeseries,
    minTimeseriesUnit,
    computeTimeseriesDataInverval,
    computeTimeseriesTicksInterval
} from "./timeseries";

import {
    dimensionIsNumeric,
    computeNumericDataInverval
} from "./numeric";

import { determineSeriesIndexFromElement } from "./tooltip";

<<<<<<< HEAD
import { formatValue, formatNumber } from "metabase/lib/formatting";
=======
import { clipPathReference } from "metabase/lib/dom";
import { formatValue } from "metabase/lib/formatting";
>>>>>>> da136a5e
import { parseTimestamp } from "metabase/lib/time";
import { isStructured } from "metabase/meta/Card";

import { datasetContainsNoResults } from "metabase/lib/dataset";
import { updateDateTimeFilter, updateNumericFilter } from "metabase/qb/lib/actions";

import { initBrush } from "./graph/brush";

import type { VisualizationProps, SingleSeries, ClickObject } from "metabase/meta/types/Visualization"

const MIN_PIXELS_PER_TICK = { x: 100, y: 32 };
const BAR_PADDING_RATIO = 0.2;
const DEFAULT_INTERPOLATION = "linear";

// max number of points to "fill"
// TODO: base on pixel width of chart?
const MAX_FILL_COUNT = 10000;

const DOT_OVERLAP_COUNT_LIMIT = 8;
const DOT_OVERLAP_RATIO = 0.10;
const DOT_OVERLAP_DISTANCE = 8;

const VORONOI_TARGET_RADIUS = 25;
const VORONOI_MAX_POINTS = 300;

// min margin
const MARGIN_TOP_MIN = 20; // needs to be large enough for goal line text
const MARGIN_BOTTOM_MIN = 10;
const MARGIN_HORIZONTAL_MIN = 20;

// extra padding for axis
const X_AXIS_PADDING = 0;
const Y_AXIS_PADDING = 8;

// label offset (doesn't increase padding)
const X_LABEL_PADDING = 10;
const Y_LABEL_PADDING = 22;

const UNAGGREGATED_DATA_WARNING = (col) => `"${getFriendlyName(col)}" is an unaggregated field: if it has more than one value at a point on the x-axis, the values will be summed.`
const NULL_DIMENSION_WARNING = "Data includes missing dimension values.";

type CrossfilterGroup = {
    top: (n: number) => { key: any, value: any },
    all: () => { key: any, value: any },
}

function adjustTicksIfNeeded(axis, axisSize: number, minPixelsPerTick: number) {
    const ticks = axis.ticks();
    // d3.js is dumb and sometimes numTicks is a number like 10 and other times it is an Array like [10]
    // if it's an array then convert to a num
    const numTicks: number = Array.isArray(ticks) ? ticks[0] : ticks;

    if ((axisSize / numTicks) < minPixelsPerTick) {
        axis.ticks(Math.round(axisSize / minPixelsPerTick));
    }
}

import { lineAddons } from "./graph/addons"

function getDcjsChart(cardType, parent) {
    switch (cardType) {
        case "line":    return lineAddons(dc.lineChart(parent));
        case "area":    return lineAddons(dc.lineChart(parent));
        case "bar":     return dc.barChart(parent);
        case "scatter": return dc.bubbleChart(parent);
        default:        return dc.barChart(parent);
    }
}



function initChart(chart, element) {
    // set the bounds
    chart.width(getAvailableCanvasWidth(element));
    chart.height(getAvailableCanvasHeight(element));
    // disable animations
    chart.transitionDuration(0);
    // disable brush
    if (chart.brushOn) {
        chart.brushOn(false);
    }
}

function applyChartTimeseriesXAxis(chart, settings, series, xValues, xDomain, xInterval) {
    // find the first nonempty single series
    // $FlowFixMe
    const firstSeries: SingleSeries = _.find(series, (s) => !datasetContainsNoResults(s.data));

    // setup an x-axis where the dimension is a timeseries
    let dimensionColumn = firstSeries.data.cols[0];

    // get the data's timezone offset from the first row
    let dataOffset = parseTimestamp(firstSeries.data.rows[0][0]).utcOffset() / 60;

    // compute the data interval
    let dataInterval = xInterval;
    let tickInterval = dataInterval;

    if (settings["graph.x_axis.labels_enabled"]) {
        chart.xAxisLabel(settings["graph.x_axis.title_text"] || getFriendlyName(dimensionColumn), X_LABEL_PADDING);
    }
    if (settings["graph.x_axis.axis_enabled"]) {
        chart.renderVerticalGridLines(settings["graph.x_axis.gridLine_enabled"]);

        if (dimensionColumn.unit == null) {
            dimensionColumn = { ...dimensionColumn, unit: dataInterval.interval };
        }

        // special handling for weeks
        // TODO: are there any other cases where we should do this?
        if (dataInterval.interval === "week") {
            // if tick interval is compressed then show months instead of weeks because they're nicer formatted
            const newTickInterval = computeTimeseriesTicksInterval(xDomain, tickInterval, chart.width(), MIN_PIXELS_PER_TICK.x);
            if (newTickInterval.interval !== tickInterval.interval || newTickInterval.count !== tickInterval.count) {
                dimensionColumn = { ...dimensionColumn, unit: "month" },
                tickInterval = { interval: "month", count: 1 };
            }
        }

        chart.xAxis().tickFormat(timestamp => {
            // timestamp is a plain Date object which discards the timezone,
            // so add it back in so it's formatted correctly
            const timestampFixed = moment(timestamp).utcOffset(dataOffset).format();
            return formatValue(timestampFixed, { column: dimensionColumn, type: "axis" })
        });

        // Compute a sane interval to display based on the data granularity, domain, and chart width
        tickInterval = computeTimeseriesTicksInterval(xDomain, tickInterval, chart.width(), MIN_PIXELS_PER_TICK.x);
        chart.xAxis().ticks(d3.time[tickInterval.interval], tickInterval.count);
    } else {
        chart.xAxis().ticks(0);
    }

    // pad the domain slightly to prevent clipping
    xDomain[0] = moment(xDomain[0]).subtract(dataInterval.count * 0.75, dataInterval.interval);
    xDomain[1] = moment(xDomain[1]).add(dataInterval.count * 0.75, dataInterval.interval);

    // set the x scale
    chart.x(d3.time.scale.utc().domain(xDomain));//.nice(d3.time[dataInterval.interval]));

    // set the x units (used to compute bar size)
    chart.xUnits((start, stop) => Math.ceil(1 + moment(stop).diff(start, dataInterval.interval) / dataInterval.count));
}

function applyChartQuantitativeXAxis(chart, settings, series, xValues, xDomain, xInterval) {
    // find the first nonempty single series
    // $FlowFixMe
    const firstSeries: SingleSeries = _.find(series, (s) => !datasetContainsNoResults(s.data));
    const dimensionColumn = firstSeries.data.cols[0];

    if (settings["graph.x_axis.labels_enabled"]) {
        chart.xAxisLabel(settings["graph.x_axis.title_text"] || getFriendlyName(dimensionColumn), X_LABEL_PADDING);
    }
    if (settings["graph.x_axis.axis_enabled"]) {
        chart.renderVerticalGridLines(settings["graph.x_axis.gridLine_enabled"]);
        adjustTicksIfNeeded(chart.xAxis(), chart.width(), MIN_PIXELS_PER_TICK.x);

        chart.xAxis().tickFormat(d => formatValue(d, { column: dimensionColumn }));
    } else {
        chart.xAxis().ticks(0);
        chart.xAxis().tickFormat('');
    }

    let scale;
    if (settings["graph.x_axis.scale"] === "pow") {
        scale = d3.scale.pow().exponent(0.5);
    } else if (settings["graph.x_axis.scale"] === "log") {
        scale = d3.scale.log().base(Math.E);
        if (!((xDomain[0] < 0 && xDomain[1] < 0) || (xDomain[0] > 0 && xDomain[1] > 0))) {
            throw "X-axis must not cross 0 when using log scale.";
        }
    } else {
        scale = d3.scale.linear();
    }

    // pad the domain slightly to prevent clipping
    xDomain = [
        xDomain[0] - xInterval * 0.75,
        xDomain[1] + xInterval * 0.75
    ];

    chart.x(scale.domain(xDomain))
        .xUnits(dc.units.fp.precision(xInterval));
}

function applyChartOrdinalXAxis(chart, settings, series, xValues) {
    // find the first nonempty single series
    // $FlowFixMe
    const firstSeries: SingleSeries = _.find(series, (s) => !datasetContainsNoResults(s.data));

    const dimensionColumn = firstSeries.data.cols[0];

    if (settings["graph.x_axis.labels_enabled"]) {
        chart.xAxisLabel(settings["graph.x_axis.title_text"] || getFriendlyName(dimensionColumn), X_LABEL_PADDING);
    }
    if (settings["graph.x_axis.axis_enabled"]) {
        chart.renderVerticalGridLines(settings["graph.x_axis.gridLine_enabled"]);
        chart.xAxis().ticks(xValues.length);
        adjustTicksIfNeeded(chart.xAxis(), chart.width(), MIN_PIXELS_PER_TICK.x);

        // unfortunately with ordinal axis you can't rely on xAxis.ticks(num) to control the display of labels
        // so instead if we want to display fewer ticks than our full set we need to calculate visibleTicks()
        let numTicks = chart.xAxis().ticks();
        if (Array.isArray(numTicks)) {
            numTicks = numTicks[0];
        }
        if (numTicks < xValues.length) {
            let keyInterval = Math.round(xValues.length / numTicks);
            let visibleKeys = xValues.filter((v, i) => i % keyInterval === 0);
            chart.xAxis().tickValues(visibleKeys);
        }
        chart.xAxis().tickFormat(d => formatValue(d, { column: dimensionColumn }));
    } else {
        chart.xAxis().ticks(0);
        chart.xAxis().tickFormat('');
    }

    chart.x(d3.scale.ordinal().domain(xValues))
        .xUnits(dc.units.ordinal);
}

function applyChartYAxis(chart, settings, series, yExtent, axisName) {
    let axis;
    if (axisName !== "right") {
        axis = {
            scale:   (...args) => chart.y(...args),
            axis:    (...args) => chart.yAxis(...args),
            label:   (...args) => chart.yAxisLabel(...args),
            setting: (name) => settings["graph.y_axis." + name]
        };
    } else {
        axis = {
            scale:   (...args) => chart.rightY(...args),
            axis:    (...args) => chart.rightYAxis(...args),
            label:   (...args) => chart.rightYAxisLabel(...args),
            setting: (name) => settings["graph.y_axis." + name] // TODO: right axis settings
        };
    }

    if (axis.setting("labels_enabled")) {
        // left
        if (axis.setting("title_text")) {
            axis.label(axis.setting("title_text"), Y_LABEL_PADDING);
        } else {
            // only use the column name if all in the series are the same
            const labels = _.uniq(series.map(s => getFriendlyName(s.data.cols[1])));
            if (labels.length === 1) {
                axis.label(labels[0], Y_LABEL_PADDING);
            }
        }
    }

    if (axis.setting("axis_enabled")) {
        // special case for normalized stacked charts
        if (settings["stackable.stack_type"] === "normalized") {
            axis.axis().tickFormat(value => (value * 100) + "%");
        }
        chart.renderHorizontalGridLines(true);
        adjustTicksIfNeeded(axis.axis(), chart.height(), MIN_PIXELS_PER_TICK.y);
    } else {
        axis.axis().ticks(0);
    }

    let scale;
    if (axis.setting("scale") === "pow") {
        scale = d3.scale.pow().exponent(0.5);
    } else if (axis.setting("scale") === "log") {
        scale = d3.scale.log().base(Math.E);
        // axis.axis().tickFormat((d) => scale.tickFormat(4,d3.format(",d"))(d));
    } else {
        scale = d3.scale.linear();
    }

    if (axis.setting("auto_range")) {
        // elasticY not compatible with log scale
        if (axis.setting("scale") !== "log") {
            // TODO: right axis?
            chart.elasticY(true);
        } else {
            if (!((yExtent[0] < 0 && yExtent[1] < 0) || (yExtent[0] > 0 && yExtent[1] > 0))) {
                throw "Y-axis must not cross 0 when using log scale.";
            }
            scale.domain(yExtent);
        }
        axis.scale(scale);
    } else {
        if (axis.setting("scale") === "log" && !(
            (axis.setting("min") < 0 && axis.setting("max") < 0) ||
            (axis.setting("min") > 0 && axis.setting("max") > 0)
        )) {
            throw "Y-axis must not cross 0 when using log scale.";
        }
        axis.scale(scale.domain([axis.setting("min"), axis.setting("max")]))
    }
}

function applyChartTooltips(chart, series, isStacked, isScalarSeries, onHoverChange, onVisualizationClick) {
    let [{ data: { cols } }] = series;
    chart.on("renderlet.tooltips", function(chart) {
        chart.selectAll("title").remove();

        if (onHoverChange) {
            chart.selectAll(".bar, .dot, .area, .line, .bubble")
                .on("mousemove", function(d, i) {
                    const seriesIndex = determineSeriesIndexFromElement(this, isStacked);
                    const card = series[seriesIndex].card;
                    const isSingleSeriesBar = this.classList.contains("bar") && series.length === 1;
                    const isArea = this.classList.contains("area");

                    let data = [];
                    if (Array.isArray(d.key)) { // scatter
                        if (d.key._origin) {
                            data = d.key._origin.row.map((value, index) => {
                                const col = d.key._origin.cols[index];
                                return { key: getFriendlyName(col), value: value, col };
                            });
                        } else {
                            data = d.key.map((value, index) => (
                                { key: getFriendlyName(cols[index]), value: value, col: cols[index] }
                            ));
                        }
                    } else if (d.data) { // line, area, bar
                        if (!isSingleSeriesBar) {
                            cols = series[seriesIndex].data.cols;
                        }
                        data = [
                            { key: getFriendlyName(cols[0]), value: d.data.key, col: cols[0] },
                            { key: getFriendlyName(cols[1]), value: d.data.value, col: cols[1] }
                        ];
                    }

                    if (data && series.length > 1) {
                        if (card._breakoutColumn) {
                            data.unshift({
                                key: getFriendlyName(card._breakoutColumn),
                                value: card._breakoutValue,
                                col: card._breakoutColumn
                            });
                        }
                    }

                    data = _.uniq(data, (d) => d.col);

                    onHoverChange({
                        // for single series bar charts, fade the series and highlght the hovered element with CSS
                        index: isSingleSeriesBar ? -1 : seriesIndex,
                        // for area charts, use the mouse location rather than the DOM element
                        element: isArea ? null : this,
                        event: isArea ? d3.event : null,
                        data: data.length > 0 ? data : null,
                    });
                })
                .on("mouseleave", function() {
                    if (!onHoverChange) {
                        return;
                    }
                    onHoverChange(null);
                })
        }

        if (onVisualizationClick) {
            const onClick = function(d) {
                const seriesIndex = determineSeriesIndexFromElement(this, isStacked);
                const card = series[seriesIndex].card;
                const isSingleSeriesBar = this.classList.contains("bar") && series.length === 1;

                let clicked: ?ClickObject;
                if (Array.isArray(d.key)) { // scatter
                    clicked = {
                        value: d.key[2],
                        column: cols[2],
                        dimensions: [
                            { value: d.key[0], column: cols[0] },
                            { value: d.key[1], column: cols[1] }
                        ].filter(({ column }) =>
                            // don't include aggregations since we can't filter on them
                            column.source !== "aggregation"
                        ),
                        origin: d.key._origin
                    }
                } else if (isScalarSeries) {
                    // special case for multi-series scalar series, which should be treated as scalars
                    clicked = {
                        value: d.data.value,
                        column: series[seriesIndex].data.cols[1]
                    };
                } else if (d.data) { // line, area, bar
                    if (!isSingleSeriesBar) {
                        cols = series[seriesIndex].data.cols;
                    }
                    clicked = {
                        value: d.data.value,
                        column: cols[1],
                        dimensions: [
                            { value: d.data.key, column: cols[0] }
                        ]
                    }
                } else {
                    clicked = {
                        dimensions: []
                    };
                }

                // handle multiseries
                if (clicked && series.length > 1) {
                    if (card._breakoutColumn) {
                        // $FlowFixMe
                        clicked.dimensions.push({
                            value: card._breakoutValue,
                            column: card._breakoutColumn
                        });
                    }
                }

                if (card._seriesIndex != null) {
                    // $FlowFixMe
                    clicked.seriesIndex = card._seriesIndex;
                }

                if (clicked) {
                    const isLine = this.classList.contains("dot");
                    onVisualizationClick({
                        ...clicked,
                        element: isLine ? this : null,
                        event: isLine ? null : d3.event,
                    });
                }
            }

            // for some reason interaction with brush requires we use click for .dot and .bubble but mousedown for bar
            chart.selectAll(".dot, .bubble")
                .style({ "cursor": "pointer" })
                .on("click", onClick);
            chart.selectAll(".bar")
                .style({ "cursor": "pointer" })
                .on("mousedown", onClick);
        }
    });
}

function applyChartLineBarSettings(chart, settings, chartType) {
    // LINE/AREA:
    // for chart types that have an 'interpolate' option (line/area charts), enable based on settings
    if (chart.interpolate) {
        if (settings["line.interpolate"]) {
            chart.interpolate(settings["line.interpolate"]);
        } else {
            chart.interpolate(DEFAULT_INTERPOLATION);
        }
    }

    // AREA:
    if (chart.renderArea) {
        chart.renderArea(chartType === "area");
    }

    // BAR:
    if (chart.barPadding) {
        chart
            .barPadding(BAR_PADDING_RATIO)
            .centerBar(settings["graph.x_axis.scale"] !== "ordinal");
    }
}

function lineAndBarOnRender(chart, settings, onGoalHover, isSplitAxis, isStacked) {
    // once chart has rendered and we can access the SVG, do customizations to axis labels / etc that you can't do through dc.js

    function removeClipPath() {
        for (let elem of chart.selectAll(".sub, .chart-body")[0]) {
            // prevents dots from being clipped:
            elem.removeAttribute("clip-path");
        }
    }

    function moveContentToTop() {
        for (let elem of chart.selectAll(".sub, .chart-body")[0]) {
            // move chart content on top of axis (z-index doesn't work on SVG):
            elem.parentNode.appendChild(elem);
        }
    }

    function setDotStyle() {
        for (let elem of chart.svg().selectAll('.dc-tooltip circle.dot')[0]) {
            // set the color of the dots to the fill color so we can use currentColor in CSS rules:
            elem.style.color = elem.getAttribute("fill");
        }
    }

    function enableDots() {
        let enableDots;
        const dots = chart.svg().selectAll(".dc-tooltip .dot")[0];
        if (settings["line.marker_enabled"] != null) {
            enableDots = !!settings["line.marker_enabled"];
        } else if (dots.length > 500) {
            // more than 500 dots is almost certainly too dense, don't waste time computing the voronoi map
            enableDots = false;
        } else {
            const vertices = dots.map((e, index) => {
                let rect = e.getBoundingClientRect();
                return [rect.left, rect.top, index];
            });
            const overlappedIndex = {};
            // essentially pairs of vertices closest to each other
            for (let { source, target } of d3.geom.voronoi().links(vertices)) {
                if (Math.sqrt(Math.pow(source[0] - target[0], 2) + Math.pow(source[1] - target[1], 2)) < DOT_OVERLAP_DISTANCE) {
                    // if they overlap, mark both as overlapped
                    overlappedIndex[source[2]] = overlappedIndex[target[2]] = true;
                }
            }
            const total = vertices.length;
            const overlapping = Object.keys(overlappedIndex).length;
            enableDots = overlapping < DOT_OVERLAP_COUNT_LIMIT || (overlapping / total) < DOT_OVERLAP_RATIO;
        }
        chart.svg()
            .classed("enable-dots", enableDots)
            .classed("enable-dots-onhover", !enableDots);
    }

    function voronoiHover() {
        const parent = chart.svg().select("svg > g");
        const dots = chart.svg().selectAll(".sub .dc-tooltip .dot")[0];

        if (dots.length === 0 || dots.length > VORONOI_MAX_POINTS) {
            return;
        }

        const originRect = chart.svg().node().getBoundingClientRect();
        const vertices = dots.map(e => {
            let { top, left, width, height } = e.getBoundingClientRect();
            let px = (left + width / 2) - originRect.left;
            let py = (top + height / 2) - originRect.top;
            return [px, py, e];
        });

        const { width, height } = parent.node().getBBox();
        const voronoi = d3.geom.voronoi()
            .clipExtent([[0,0], [width, height]]);

        // circular clip paths to limit distance from actual point
        parent.append("svg:g")
            .selectAll("clipPath")
                .data(vertices)
            .enter().append("svg:clipPath")
                .attr("id", (d, i) => "clip-" + i)
            .append("svg:circle")
                .attr('cx', (d) => d[0])
                .attr('cy', (d) => d[1])
                .attr('r', VORONOI_TARGET_RADIUS);

        // voronoi layout with clip paths applied
        parent.append("svg:g")
                .classed("voronoi", true)
            .selectAll("path")
                .data(voronoi(vertices), (d) => d&&d.join(","))
                .enter().append("svg:path")
                    .filter((d) => d != undefined)
                    .attr("d", (d) => "M" + d.join("L") + "Z")
                    .attr("clip-path", (d,i) => clipPathReference("clip-" + i))
                    .on("mousemove", ({ point }) => {
                        let e = point[2];
                        dispatchUIEvent(e, "mousemove");
                        d3.select(e).classed("hover", true);
                    })
                    .on("mouseleave", ({ point }) => {
                        let e = point[2];
                        dispatchUIEvent(e, "mouseleave");
                        d3.select(e).classed("hover", false);
                    })
                    .on("click", ({ point }) => {
                        let e = point[2];
                        dispatchUIEvent(e, "click");
                    })
                .order();

        function dispatchUIEvent(element, eventName) {
            let e = document.createEvent("UIEvents");
            // $FlowFixMe
            e.initUIEvent(eventName, true, true, window, 1);
            element.dispatchEvent(e);
        }
    }

    function hideDisabledLabels() {
       if (!settings["graph.x_axis.labels_enabled"]) {
           chart.selectAll(".x-axis-label").remove();
       }
       if (!settings["graph.y_axis.labels_enabled"]) {
           chart.selectAll(".y-axis-label").remove();
       }
    }

    function hideDisabledAxis() {
       if (!settings["graph.x_axis.axis_enabled"]) {
           chart.selectAll(".axis.x").remove();
       }
       if (!settings["graph.y_axis.axis_enabled"]) {
           chart.selectAll(".axis.y, .axis.yr").remove();
       }
    }

    function hideBadAxis() {
        if (chart.selectAll(".axis.x .tick")[0].length === 1) {
            chart.selectAll(".axis.x").remove();
        }
    }

    function adjustMargin(margin, direction, padding, axisSelector, labelSelector, enabled) {
        let axis = chart.select(axisSelector).node();
        let label = chart.select(labelSelector).node();
        let axisSize = axis ? axis.getBoundingClientRect()[direction] + 10 : 0;
        let labelSize = label ? label.getBoundingClientRect()[direction] + 5 : 0;
        chart.margins()[margin] = axisSize + labelSize + padding;
    }

    function computeMinHorizontalMargins() {
        let min = { left: 0, right: 0 };
        let ticks = chart.selectAll(".axis.x .tick text")[0];
        if (ticks.length > 0) {
            let chartRect = chart.select("svg").node().getBoundingClientRect();
            min.left = chart.margins().left - (ticks[0].getBoundingClientRect().left - chartRect.left);
            min.right = chart.margins().right - (chartRect.right - ticks[ticks.length - 1].getBoundingClientRect().right);
        }
        return min;
    }

    function disableClickFiltering() {
        chart.selectAll("rect.bar")
            .on("click", (d) => {
                chart.filter(null);
                chart.filter(d.key);
            });
    }

    function fixStackZIndex() {
        // reverse the order of .stack-list and .dc-tooltip-list children so 0 points in stacked
        // charts don't appear on top of non-zero points
        for (const list of chart.selectAll(".stack-list, .dc-tooltip-list")[0]) {
            for (const child of list.childNodes) {
                list.insertBefore(list.firstChild, child);
            }
        }
    }

    function cleanupGoal() {
        // remove dots
        chart.selectAll(".goal .dot").remove();

        // move to end of the parent node so it's on top
        chart.selectAll(".goal").each(function() { this.parentNode.appendChild(this); });
        chart.selectAll(".goal .line").attr({
            "stroke": "rgba(157,160,164, 0.7)",
            "stroke-dasharray": "5,5"
        });

        // add the label
        let goalLine = chart.selectAll(".goal .line")[0][0];
        if (goalLine) {

            // stretch the goal line all the way across, use x axis as reference
            let xAxisLine = chart.selectAll(".axis.x .domain")[0][0];
            if (xAxisLine) {
                goalLine.setAttribute("d", `M0,${goalLine.getBBox().y}L${xAxisLine.getBBox().width},${goalLine.getBBox().y}`)
            }

            let { x, y, width } = goalLine.getBBox();

            const labelOnRight = !isSplitAxis;
            chart.selectAll(".goal .stack._0")
                .append("text")
                .text("Goal")
                .attr({
                    x: labelOnRight ? x + width : x,
                    y: y - 5,
                    "text-anchor": labelOnRight ? "end" : "start",
                    "font-weight": "bold",
                    fill: "rgb(157,160,164)",
                })
                .on("mouseenter", function() { onGoalHover(this); })
                .on("mouseleave", function() { onGoalHover(null); })
        }
    }

    function setClassName() {
        chart.svg().classed("stacked", isStacked);
    }

    // run these first so the rest of the margin computations take it into account
    hideDisabledLabels();
    hideDisabledAxis();
    hideBadAxis();

    // should be run before adjusting margins
    let mins = computeMinHorizontalMargins()

    // adjust the margins to fit the X and Y axis tick and label sizes, if enabled
    adjustMargin("bottom", "height", X_AXIS_PADDING, ".axis.x",  ".x-axis-label", settings["graph.x_axis.labels_enabled"]);
    adjustMargin("left",   "width", Y_AXIS_PADDING, ".axis.y",  ".y-axis-label.y-label", settings["graph.y_axis.labels_enabled"]);
    adjustMargin("right",  "width", Y_AXIS_PADDING, ".axis.yr", ".y-axis-label.yr-label", settings["graph.y_axis.labels_enabled"]);

    // set margins to the max of the various mins
    chart.margins().top = Math.max(MARGIN_TOP_MIN, chart.margins().top);
    chart.margins().left = Math.max(MARGIN_HORIZONTAL_MIN, mins.left, chart.margins().left);
    chart.margins().right = Math.max(MARGIN_HORIZONTAL_MIN, mins.right, chart.margins().right);
    chart.margins().bottom = Math.max(MARGIN_BOTTOM_MIN, chart.margins().bottom);

    chart.on("renderlet.on-render", function() {
        removeClipPath();
        moveContentToTop();
        setDotStyle();
        enableDots();
        voronoiHover();
        cleanupGoal(); // do this before hiding x-axis
        hideDisabledLabels();
        hideDisabledAxis();
        hideBadAxis();
        disableClickFiltering();
        fixStackZIndex();
        setClassName();
    });

    chart.render();
}

function reduceGroup(group, key, warnUnaggregated) {
    return group.reduce(
        (acc, d) => {
            if (acc == null && d[key] == null) {
                return null;
            } else {
                if (acc != null) {
                    warnUnaggregated();
                    return acc + (d[key] || 0);
                } else {
                    return (d[key] || 0);
                }
            }
        },
        (acc, d) => {
            if (acc == null && d[key] == null) {
                return null;
            } else {
                if (acc != null) {
                    warnUnaggregated();
                    return acc - (d[key] || 0);
                } else {
                    return - (d[key] || 0);
                }
            }
        },
        () => null
    );
}

function fillMissingValues(datas, xValues, fillValue, getKey = (v) => v) {
    try {
        return datas.map(rows => {
            const fillValues = rows[0].slice(1).map(d => fillValue);

            let map = new Map();
            for (const row of rows) {
                map.set(getKey(row[0]), row);
            }
            let newRows = xValues.map(value => {
                const key = getKey(value);
                const row = map.get(key);
                if (row) {
                    map.delete(key);
                    return [value, ...row.slice(1)];
                } else {
                    return [value, ...fillValues];
                }
            });
            if (map.size > 0) {
                console.warn("xValues missing!", map, newRows)
            }
            return newRows;
        });
    } catch (e) {
        console.warn(e);
        return datas;
    }
}

// Crossfilter calls toString on each moment object, which calls format(), which is very slow.
// Replace toString with a function that just returns the unparsed ISO input date, since that works
// just as well and is much faster
let HACK_parseTimestamp = (value, unit, warn) => {
    if (value == null) {
        warn(NULL_DIMENSION_WARNING);
        return null;
    } else {
        let m = parseTimestamp(value, unit);
        m.toString = moment_fast_toString
        return m;
    }
}

function moment_fast_toString() {
    return this._i;
}

function makeIndexMap(values: Array<Value>): Map<Value, number> {
    let indexMap = new Map()
    for (const [index, key] of values.entries()) {
        indexMap.set(key, index);
    }
    return indexMap;
}

// HACK: This ensures each group is sorted by the same order as xValues,
// otherwise we can end up with line charts with x-axis labels in the correct order
// but the points in the wrong order. There may be a more efficient way to do this.
function forceSortedGroup(group: CrossfilterGroup, indexMap: Map<Value, number>): void {
    // $FlowFixMe
    const sorted = group.top(Infinity).sort((a, b) => indexMap.get(a.key) - indexMap.get(b.key));
    for (let i = 0; i < sorted.length; i++) {
        sorted[i].index = i;
    }
    group.all = () => sorted;
}

function forceSortedGroupsOfGroups(groupsOfGroups: CrossfilterGroup[][], indexMap: Map<Value, number>): void {
    for (const groups of groupsOfGroups) {
        for (const group of groups) {
            forceSortedGroup(group, indexMap)
        }
    }
}

type LineAreaBarProps = VisualizationProps & {
    chartType: "line" | "area" | "bar" | "scatter",
    isScalarSeries: boolean,
    maxSeries: number
}

export default function lineAreaBar(element: Element, {
    series,
    onHoverChange,
    onVisualizationClick,
    onRender,
    chartType,
    isScalarSeries,
    settings,
    maxSeries,
    onChangeCardAndRun
}: LineAreaBarProps) {
    const colors = settings["graph.colors"];

    // force histogram to be ordinal axis with zero-filled missing points
    const isHistogram = settings["graph.x_axis.scale"] === "histogram";
    if (isHistogram) {
        settings["line.missing"] = "zero";
        settings["graph.x_axis.scale"] = "ordinal"
    }

    // bar histograms have special tick formatting:
    // * aligned with beginning of bar to show bin boundaries
    // * label only shows beginning value of bin
    // * includes an extra tick at the end for the end of the last bin
    const isHistogramBar = isHistogram && chartType === "bar";

    const isTimeseries = settings["graph.x_axis.scale"] === "timeseries";
    const isQuantitative = ["linear", "log", "pow"].indexOf(settings["graph.x_axis.scale"]) >= 0;
    const isOrdinal = !isTimeseries && !isQuantitative;

    // is this a dashboard multiseries?
    // TODO: better way to detect this?
    const isMultiCardSeries = series.length > 1 &&
        getIn(series, [0, "card", "id"]) !== getIn(series, [1, "card", "id"]);

    const enableBrush = !!(onChangeCardAndRun && !isMultiCardSeries && isStructured(series[0].card));

    // find the first nonempty single series
    // $FlowFixMe
    const firstSeries: SingleSeries = _.find(series, (s) => !datasetContainsNoResults(s.data));

    const isDimensionTimeseries = dimensionIsTimeseries(firstSeries.data);
    const isDimensionNumeric = dimensionIsNumeric(firstSeries.data);

    if (firstSeries.data.cols.length < 2) {
        throw new Error("This chart type requires at least 2 columns.");
    }

    if (series.length > maxSeries) {
        throw new Error(`This chart type doesn't support more than ${maxSeries} series of data.`);
    }

    const warnings = {};
    const warn = (id) => {
        warnings[id] = (warnings[id] || 0) + 1;
    }

    let datas = series.map((s, index) =>
        s.data.rows.map(row => {
            let newRow = [
                // don't parse as timestamp if we're going to display as a quantitative scale, e.x. years and Unix timestamps
                (isDimensionTimeseries && !isQuantitative) ?
                    HACK_parseTimestamp(row[0], s.data.cols[0].unit, warn)
                : isDimensionNumeric ?
                    row[0]
                :
                    String(row[0])
                , ...row.slice(1)
            ]
            // $FlowFixMe: _origin not typed
            newRow._origin = row._origin;
            return newRow;
        })
    );

    // compute the x-values
    let xValues = getXValues(datas, chartType);

    // compute the domain
    let xDomain = d3.extent(xValues);

    let xInterval;
    if (isTimeseries) {
        // compute the interval
        let unit = minTimeseriesUnit(series.map(s => s.data.cols[0].unit));
        xInterval = computeTimeseriesDataInverval(xValues, unit);
    } else if (isQuantitative || isHistogram) {
        if (firstSeries.data.cols[0].binning_info) {
            // Get the bin width from binning_info, if available
            // TODO: multiseries?
            xInterval = firstSeries.data.cols[0].binning_info.bin_width;
        } else {
            // Otherwise try to infer from the X values
            xInterval = computeNumericDataInverval(xValues);
        }
    }

    if (settings["line.missing"] === "zero" || settings["line.missing"] === "none") {
        const fillValue = settings["line.missing"] === "zero" ? 0 : null;
        if (isTimeseries) {
            // $FlowFixMe
            const { interval, count } = xInterval;
            if (count <= MAX_FILL_COUNT) {
                // replace xValues with
                xValues = d3.time[interval]
                    .range(xDomain[0], moment(xDomain[1]).add(1, "ms"), count)
                    .map(d => moment(d));
                datas = fillMissingValues(
                    datas,
                    xValues,
                    fillValue,
                    (m) => d3.round(m.toDate().getTime(), -1) // sometimes rounds up 1ms?
                );
            }
        } if (isQuantitative || isHistogram) {
            // $FlowFixMe
            const count = Math.abs((xDomain[1] - xDomain[0]) / xInterval);
            if (count <= MAX_FILL_COUNT) {
                let [start, end] = xDomain;
                if (isHistogramBar) {
                    // NOTE: intentionally add an end point for bar histograms
                    end += xInterval * 1.5
                } else {
                    // NOTE: avoid including endpoint due to floating point error
                    end += xInterval * 0.5
                }
                xValues = d3.range(start, end, xInterval);
                datas = fillMissingValues(
                    datas,
                    xValues,
                    fillValue,
                    // NOTE: normalize to xInterval to avoid floating point issues
                    (v) => Math.round(v / xInterval)
                );
            }
        } else {
            datas = fillMissingValues(
                datas,
                xValues,
                fillValue
            );
        }
    }

    if (isScalarSeries) {
        xValues = datas.map(data => data[0][0]);
    }

    let dimension, groups, yAxisSplit;

    const isScatter = chartType === "scatter";
    const isStacked = settings["stackable.stack_type"] && datas.length > 1;
    const isNormalized = isStacked && settings["stackable.stack_type"] === "normalized";

    if (isScatter) {
        let dataset = crossfilter();
        datas.map(data => dataset.add(data));

        dimension = dataset.dimension(row => row);
        groups = datas.map(data => {
            let dim = crossfilter(data).dimension(row => row);
            return [
                dim.group().reduceSum((d) => d[2] || 1)
            ]
        });
    } else if (isStacked) {
        let dataset = crossfilter();

        // get the sum of the metric for each dimension value in order to scale
        let scaleFactors = {};
        if (isNormalized) {
            for (let data of datas) {
                for (let [d, m] of data) {
                    scaleFactors[d] = (scaleFactors[d] || 0) + m;
                }
            }

            // $FlowFixMe
            series = series.map(s => updateIn(s, ["data", "cols", 1], (col) => ({
                ...col,
                display_name: "% " + getFriendlyName(col)
            })));
        }

        datas.map((data, i) =>
            dataset.add(data.map(d => ({
                [0]: d[0],
                [i + 1]: isNormalized ? (d[1] / scaleFactors[d[0]]) : d[1]
            })))
        );

        dimension = dataset.dimension(d => d[0]);
        groups = [
            datas.map((data, seriesIndex) =>
                reduceGroup(dimension.group(), seriesIndex + 1, () => warn(UNAGGREGATED_DATA_WARNING(series[seriesIndex].data.cols[0])))
            )
        ];
    } else {
        let dataset = crossfilter();
        datas.map(data => dataset.add(data));

        dimension = dataset.dimension(d => d[0]);
        groups = datas.map((data, seriesIndex) => {
            // If the value is empty, pass a dummy array to crossfilter
            data = data.length > 0 ? data : [[null, null]];

            let dim = crossfilter(data).dimension(d => d[0]);

            return data[0].slice(1).map((_, metricIndex) =>
                reduceGroup(dim.group(), metricIndex + 1, () => warn(UNAGGREGATED_DATA_WARNING(series[seriesIndex].data.cols[0])))
            );
        });
    }

    let yExtents = groups.map(group => d3.extent(group[0].all(), d => d.value));
    let yExtent = d3.extent([].concat(...yExtents));

    // don't auto-split if the metric columns are all identical, i.e. it's a breakout multiseries
    const hasDifferentYAxisColumns = _.uniq(series.map(s => s.data.cols[1])).length > 1;
    if (!isScalarSeries && !isScatter && !isStacked && hasDifferentYAxisColumns && settings["graph.y_axis.auto_split"] !== false) {
        yAxisSplit = computeSplit(yExtents);
    } else {
        yAxisSplit = [series.map((s,i) => i)];
    }

    // Don't apply to linear or timeseries X-axis since the points are always plotted in order
    if (!isTimeseries && !isQuantitative) {
        forceSortedGroupsOfGroups(groups, makeIndexMap(xValues));
    }

    let parent = dc.compositeChart(element);
    initChart(parent, element);

    let isBrushing = false;
    const onBrushChange = () => {
        isBrushing = true;
    }
    const onBrushEnd = (range) => {
        isBrushing = false;
        if (range) {
            const column = series[0].data.cols[0];
            const card = series[0].card;
            const [start, end] = range;
            if (isDimensionTimeseries) {
<<<<<<< HEAD
                onChangeCardAndRun({ nextCard: updateDateTimeFilter(card, column, start, end) });
            } else {
                onChangeCardAndRun({ nextCard: updateNumericFilter(card, column, start, end) });
=======
                onChangeCardAndRun({ nextCard: updateDateTimeFilter(card, column, start, end), previousCard: card });
            } else {
                onChangeCardAndRun({ nextCard: updateNumericFilter(card, column, start, end), previousCard: card });
>>>>>>> da136a5e
            }
        }
    }

    let charts = groups.map((group, index) => {
        let chart = getDcjsChart(chartType, parent);

        if (enableBrush) {
            initBrush(parent, chart, onBrushChange, onBrushEnd);
        }

        // disable clicks
        chart.onClick = () => {};

        chart
            .dimension(dimension)
            .group(group[0])
            .transitionDuration(0)
            .useRightYAxis(yAxisSplit.length > 1 && yAxisSplit[1].includes(index));

        if (isScatter) {
            chart
                .keyAccessor((d) => d.key[0])
                .valueAccessor((d) => d.key[1])

            if (chart.radiusValueAccessor) {
                const isBubble = datas[index][0].length > 2;
                if (isBubble) {
                    const BUBBLE_SCALE_FACTOR_MAX = 64;
                    chart
                        .radiusValueAccessor((d) => d.value)
                        .r(d3.scale.sqrt()
                            .domain([0, yExtent[1] * BUBBLE_SCALE_FACTOR_MAX])
                            .range([0, 1])
                        );
                } else {
                    chart.radiusValueAccessor((d) => 1)
                    chart.MIN_RADIUS = 3
                }
                chart.minRadiusWithLabel(Infinity);
            }
        }

        if (chart.defined) {
            chart.defined(
                settings["line.missing"] === "none" ?
                    (d) => d.y != null :
                    (d) => true
            );
        }

        // multiple series
        if (groups.length > 1 || isScatter) {
            // multiple stacks
            if (group.length > 1) {
                // compute shades of the assigned color
                chart.ordinalColors(colorShades(colors[index % colors.length], group.length))
            } else {
                chart.colors(colors[index % colors.length])
            }
        } else {
            chart.ordinalColors(colors)
        }

        for (var i = 1; i < group.length; i++) {
            chart.stack(group[i])
        }

        applyChartLineBarSettings(chart, settings, chartType);

        return chart;
    });

    let onGoalHover = () => {};
    if (settings["graph.show_goal"]) {
        const goalValue = settings["graph.goal_value"];
        const goalData = [[xDomain[0], goalValue], [xDomain[1], goalValue]];
        const goalDimension = crossfilter(goalData).dimension(d => d[0]);
        const goalGroup = goalDimension.group().reduceSum(d => d[1]);
        const goalIndex = charts.length;
        let goalChart = dc.lineChart(parent)
            .dimension(goalDimension)
            .group(goalGroup)
            .on('renderlet', function (chart) {
                // remove "sub" class so the goal is not used in voronoi computation
                chart.select(".sub._"+goalIndex)
                    .classed("sub", false)
                    .classed("goal", true);
            });
        charts.push(goalChart);

        onGoalHover = (element) => {
            onHoverChange(element && {
                element,
                data: [{ key: "Goal", value: goalValue }]
            });
        }
    }

    parent.compose(charts);

    if (groups.length > 1 && !isScalarSeries) {
        parent.on("renderlet.grouped-bar", function (chart) {
            // HACK: dc.js doesn't support grouped bar charts so we need to manually resize/reposition them
            // https://github.com/dc-js/dc.js/issues/558
            let barCharts = chart.selectAll(".sub rect:first-child")[0].map(node => node.parentNode.parentNode.parentNode);
            if (barCharts.length > 0) {
                let oldBarWidth = parseFloat(barCharts[0].querySelector("rect").getAttribute("width"));
                let newBarWidthTotal = oldBarWidth / barCharts.length;
                let seriesPadding =
                    newBarWidthTotal < 4 ? 0 :
                    newBarWidthTotal < 8 ? 1 :
                                           2;
                let newBarWidth = Math.max(1, newBarWidthTotal - seriesPadding);

                chart.selectAll("g.sub rect").attr("width", newBarWidth);
                barCharts.forEach((barChart, index) => {
                    barChart.setAttribute("transform", "translate(" + ((newBarWidth + seriesPadding) * index) + ", 0)");
                });
            }
        })
    } else if (isHistogramBar) {
        parent.on("renderlet.histogram-bar", function (chart) {
            let barCharts = chart.selectAll(".sub rect:first-child")[0].map(node => node.parentNode.parentNode.parentNode);
            if (barCharts.length > 0) {
                // manually size bars to fill space, minus 1 pixel padding
                const bars = barCharts[0].querySelectorAll("rect");
                let barWidth = parseFloat(bars[0].getAttribute("width"));
                let newBarWidth = parseFloat(bars[1].getAttribute("x")) - parseFloat(bars[0].getAttribute("x")) - 1;
                if (newBarWidth > barWidth) {
                    chart.selectAll("g.sub .bar").attr("width", newBarWidth);
                }

                // shift half of bar width so ticks line up with start of each bar
                for (const barChart of barCharts) {
                    barChart.setAttribute("transform", `translate(${barWidth / 2}, 0)`);
                }
            }
        })
    }

    // HACK: compositeChart + ordinal X axis shenanigans
    if (chartType === "bar") {
        parent._rangeBandPadding(BAR_PADDING_RATIO) // https://github.com/dc-js/dc.js/issues/678
    } else {
        parent._rangeBandPadding(1) // https://github.com/dc-js/dc.js/issues/662
    }

    // x-axis settings
    if (isTimeseries) {
        applyChartTimeseriesXAxis(parent, settings, series, xValues, xDomain, xInterval);
    } else if (isQuantitative) {
        applyChartQuantitativeXAxis(parent, settings, series, xValues, xDomain, xInterval);
    } else {
        applyChartOrdinalXAxis(parent, settings, series, xValues);
    }

    // override tick format for bars. ticks are aligned with beginning of bar, so just show the start value
    if (isHistogramBar) {
        parent.xAxis().tickFormat(d => formatNumber(d));
    }

    // y-axis settings
    let [left, right] = yAxisSplit.map(indexes => ({
        series: indexes.map(index => series[index]),
        extent: d3.extent([].concat(...indexes.map(index => yExtents[index])))
    }));
    if (left && left.series.length > 0) {
        applyChartYAxis(parent, settings, left.series, left.extent, "left");
    }
    if (right && right.series.length > 0) {
        applyChartYAxis(parent, settings, right.series, right.extent, "right");
    }
    const isSplitAxis = (right && right.series.length) && (left && left.series.length > 0);

    applyChartTooltips(parent, series, isStacked, isScalarSeries, (hovered) => {
        // disable tooltips while brushing
        if (onHoverChange && !isBrushing) {
            // disable tooltips on lines
            if (hovered && hovered.element && hovered.element.classList.contains("line")) {
                delete hovered.element;
            }
            onHoverChange(hovered);
        }
    }, onVisualizationClick);

    // render
    parent.render();

    // apply any on-rendering functions
    lineAndBarOnRender(parent, settings, onGoalHover, isSplitAxis, isStacked);

    // only ordinal axis can display "null" values
    if (isOrdinal) {
        delete warnings[NULL_DIMENSION_WARNING];
    }

    onRender && onRender({
        yAxisSplit,
        warnings: Object.keys(warnings)
    });

    return parent;
}

export const lineRenderer    = (element, props) => lineAreaBar(element, { ...props, chartType: "line" });
export const areaRenderer    = (element, props) => lineAreaBar(element, { ...props, chartType: "area" });
export const barRenderer     = (element, props) => lineAreaBar(element, { ...props, chartType: "bar" });
export const scatterRenderer = (element, props) => lineAreaBar(element, { ...props, chartType: "scatter" });

export function rowRenderer(
  element,
  { settings, series, onHoverChange, onVisualizationClick, height }
) {
  const { cols } = series[0].data;

  if (series.length > 1) {
    throw new Error("Row chart does not support multiple series");
  }

  const chart = dc.rowChart(element);

  // disable clicks
  chart.onClick = () => {};

  const colors = settings["graph.colors"];

  // format the dimension axis
  const rows = series[0].data.rows.map(row => [
      formatValue(row[0], { column: cols[0], type: "axis" }),
      row[1]
  ]);
  const dataset = crossfilter(rows);
  const dimension = dataset.dimension(d => d[0]);
  const group = dimension.group().reduceSum(d => d[1]);
  const xDomain = d3.extent(rows, d => d[1]);
  const yValues = rows.map(d => d[0]);

  forceSortedGroup(group, makeIndexMap(yValues));

  initChart(chart, element);

  chart.on("renderlet.tooltips", chart => {
      if (onHoverChange) {
          chart.selectAll(".row rect").on("mousemove", (d, i) => {
            onHoverChange && onHoverChange({
                // for single series bar charts, fade the series and highlght the hovered element with CSS
                index: -1,
                event: d3.event,
                data: [
                  { key: getFriendlyName(cols[0]), value: d.key, col: cols[0] },
                  { key: getFriendlyName(cols[1]), value: d.value, col: cols[1] }
                ]
              });
          }).on("mouseleave", () => {
            onHoverChange && onHoverChange(null);
          });
      }

      if (onVisualizationClick) {
          chart.selectAll(".row rect").on("click", function(d) {
              onVisualizationClick({
                  value: d.value,
                  column: cols[1],
                  dimensions: [{
                      value: d.key,
                      column: cols[0]
                  }],
                  element: this
              })
          });
      }
  });

  chart
    .ordinalColors([ colors[0] ])
    .x(d3.scale.linear().domain(xDomain))
    .elasticX(true)
    .dimension(dimension)
    .group(group)
    .ordering(d => d.index);

  let labelPadHorizontal = 5;
  let labelPadVertical = 1;
  let labelsOutside = false;

  chart.on("renderlet.bar-labels", chart => {
    chart
      .selectAll("g.row text")
      .attr("text-anchor", labelsOutside ? "end" : "start")
      .attr("x", labelsOutside ? -labelPadHorizontal : labelPadHorizontal)
      .classed(labelsOutside ? "outside" : "inside", true);
  });

  if (settings["graph.y_axis.labels_enabled"]) {
    chart.on("renderlet.axis-labels", chart => {
      chart
        .svg()
        .append("text")
        .attr("class", "x-axis-label")
        .attr("text-anchor", "middle")
        .attr("x", chart.width() / 2)
        .attr("y", chart.height() - 10)
        .text(settings["graph.y_axis.title_text"]);
    });
  }

  // inital render
  chart.render();

  // bottom label height
  let axisLabelHeight = 0;
  if (settings["graph.y_axis.labels_enabled"]) {
    axisLabelHeight = chart
      .select(".x-axis-label")
      .node()
      .getBoundingClientRect().height;
    chart.margins().bottom += axisLabelHeight;
  }

  // cap number of rows to fit
  let rects = chart.selectAll(".row rect")[0];
  let containerHeight = rects[rects.length - 1].getBoundingClientRect().bottom -
    rects[0].getBoundingClientRect().top;
  let maxTextHeight = Math.max(
    ...chart.selectAll("g.row text")[0].map(
      e => e.getBoundingClientRect().height
    )
  );
  let rowHeight = maxTextHeight + chart.gap() + labelPadVertical * 2;
  let cap = Math.max(1, Math.floor(containerHeight / rowHeight));
  chart.cap(cap);

  chart.render();

  // check if labels overflow after rendering correct number of rows
  let maxTextWidth = 0;
  for (const elem of chart.selectAll("g.row")[0]) {
    let rect = elem.querySelector("rect").getBoundingClientRect();
    let text = elem.querySelector("text").getBoundingClientRect();
    maxTextWidth = Math.max(maxTextWidth, text.width);
    if (rect.width < text.width + labelPadHorizontal * 2) {
      labelsOutside = true;
    }
  }

  if (labelsOutside) {
    chart.margins().left += maxTextWidth;
    chart.render();
  }
}<|MERGE_RESOLUTION|>--- conflicted
+++ resolved
@@ -30,12 +30,8 @@
 
 import { determineSeriesIndexFromElement } from "./tooltip";
 
-<<<<<<< HEAD
+import { clipPathReference } from "metabase/lib/dom";
 import { formatValue, formatNumber } from "metabase/lib/formatting";
-=======
-import { clipPathReference } from "metabase/lib/dom";
-import { formatValue } from "metabase/lib/formatting";
->>>>>>> da136a5e
 import { parseTimestamp } from "metabase/lib/time";
 import { isStructured } from "metabase/meta/Card";
 
@@ -1115,15 +1111,9 @@
             const card = series[0].card;
             const [start, end] = range;
             if (isDimensionTimeseries) {
-<<<<<<< HEAD
-                onChangeCardAndRun({ nextCard: updateDateTimeFilter(card, column, start, end) });
-            } else {
-                onChangeCardAndRun({ nextCard: updateNumericFilter(card, column, start, end) });
-=======
                 onChangeCardAndRun({ nextCard: updateDateTimeFilter(card, column, start, end), previousCard: card });
             } else {
                 onChangeCardAndRun({ nextCard: updateNumericFilter(card, column, start, end), previousCard: card });
->>>>>>> da136a5e
             }
         }
     }

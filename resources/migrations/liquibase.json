--- conflicted
+++ resolved
@@ -14,10 +14,7 @@
       {"include": {"file": "migrations/013_add_activity_table.yaml"}},
       {"include": {"file": "migrations/014_add_view_log_table.yaml"}},
       {"include": {"file": "migrations/015_add_revision_is_creation_field.yaml"}},
-<<<<<<< HEAD
+      {"include": {"file": "migrations/016_user_last_login_allow_null.yaml"}},
       {"include": {"file": "migrations/017_add_database_is_sample_field.yaml"}}
-=======
-      {"include": {"file": "migrations/016_user_last_login_allow_null.yaml"}}
->>>>>>> e905e546
   ]
 }